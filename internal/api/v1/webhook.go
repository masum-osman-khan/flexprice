--- conflicted
+++ resolved
@@ -468,7 +468,6 @@
 		return
 	}
 
-<<<<<<< HEAD
 	// If payment succeeded and we have a payment method, set it as default in Stripe if customer doesn't have one
 	if paymentStatus == string(types.PaymentStatusSucceeded) && paymentStatusResp.PaymentMethodID != "" {
 		// Get customer ID from payment metadata or destination
@@ -509,14 +508,9 @@
 			}
 		}
 	}
-
-	// Reconcile payment with invoice if payment succeeded
-	if paymentStatus == string(types.PaymentStatusSucceeded) {
-=======
 	// Reconcile payment with invoice if payment succeeded or if payment was already succeeded
 	// This handles both new payments and duplicate payments that should result in overpayment
 	if paymentStatus == string(types.PaymentStatusSucceeded) || payment.PaymentStatus == types.PaymentStatusSucceeded {
->>>>>>> 2d67a5a9
 		if err := h.stripeService.ReconcilePaymentWithInvoice(c.Request.Context(), payment.ID, payment.Amount); err != nil {
 			h.logger.Errorw("failed to reconcile payment with invoice",
 				"error", err,
