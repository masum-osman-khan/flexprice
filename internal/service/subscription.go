package service

import (
	"context"
	"encoding/json"
	"sort"
	"time"

	"github.com/flexprice/flexprice/internal/api/dto"
	"github.com/flexprice/flexprice/internal/domain/addonassociation"
	"github.com/flexprice/flexprice/internal/domain/customer"
	"github.com/flexprice/flexprice/internal/domain/price"
	"github.com/flexprice/flexprice/internal/domain/proration"
	"github.com/flexprice/flexprice/internal/domain/subscription"
	ierr "github.com/flexprice/flexprice/internal/errors"
	"github.com/flexprice/flexprice/internal/types"
	webhookDto "github.com/flexprice/flexprice/internal/webhook/dto"
	"github.com/samber/lo"
	"github.com/shopspring/decimal"
)

type SubscriptionService interface {
	CreateSubscription(ctx context.Context, req dto.CreateSubscriptionRequest) (*dto.SubscriptionResponse, error)
	GetSubscription(ctx context.Context, id string) (*dto.SubscriptionResponse, error)
	CancelSubscription(ctx context.Context, id string, cancelAtPeriodEnd bool) error
	ActivateIncompleteSubscription(ctx context.Context, subscriptionID string) error
	ListSubscriptions(ctx context.Context, filter *types.SubscriptionFilter) (*dto.ListSubscriptionsResponse, error)
	GetUsageBySubscription(ctx context.Context, req *dto.GetUsageBySubscriptionRequest) (*dto.GetUsageBySubscriptionResponse, error)
	UpdateBillingPeriods(ctx context.Context) (*dto.SubscriptionUpdatePeriodResponse, error)

	// Pause-related methods
	PauseSubscription(ctx context.Context, subscriptionID string, req *dto.PauseSubscriptionRequest) (*dto.PauseSubscriptionResponse, error)
	ResumeSubscription(ctx context.Context, subscriptionID string, req *dto.ResumeSubscriptionRequest) (*dto.ResumeSubscriptionResponse, error)
	GetPause(ctx context.Context, pauseID string) (*subscription.SubscriptionPause, error)
	ListPauses(ctx context.Context, subscriptionID string) (*dto.ListSubscriptionPausesResponse, error)
	CalculatePauseImpact(ctx context.Context, subscriptionID string, req *dto.PauseSubscriptionRequest) (*types.BillingImpactDetails, error)
	CalculateResumeImpact(ctx context.Context, subscriptionID string, req *dto.ResumeSubscriptionRequest) (*types.BillingImpactDetails, error)

	// Schedule-related methods
	CreateSubscriptionSchedule(ctx context.Context, req *dto.CreateSubscriptionScheduleRequest) (*dto.SubscriptionScheduleResponse, error)
	GetSubscriptionSchedule(ctx context.Context, id string) (*dto.SubscriptionScheduleResponse, error)
	GetScheduleBySubscriptionID(ctx context.Context, subscriptionID string) (*dto.SubscriptionScheduleResponse, error)
	UpdateSubscriptionSchedule(ctx context.Context, id string, req *dto.UpdateSubscriptionScheduleRequest) (*dto.SubscriptionScheduleResponse, error)
	AddSchedulePhase(ctx context.Context, scheduleID string, req *dto.AddSchedulePhaseRequest) (*dto.SubscriptionScheduleResponse, error)
	AddSubscriptionPhase(ctx context.Context, subscriptionID string, req *dto.AddSchedulePhaseRequest) (*dto.SubscriptionScheduleResponse, error)

	// Coupon-related methods
	ApplyCouponsToSubscriptionWithLineItems(ctx context.Context, subscriptionID string, subscriptionCoupons []string, lineItemCoupons map[string][]string, lineItems []*subscription.SubscriptionLineItem) error

	ValidateAndFilterPricesForSubscription(ctx context.Context, entityID string, entityType types.PriceEntityType, subscription *subscription.Subscription) ([]*dto.PriceResponse, error)

	// Addon management for subscriptions
	AddAddonToSubscription(ctx context.Context, subscriptionID string, req *dto.AddAddonToSubscriptionRequest) (*addonassociation.AddonAssociation, error)
	RemoveAddonFromSubscription(ctx context.Context, subscriptionID string, addonID string, reason string) error
}

type subscriptionService struct {
	ServiceParams
}

func NewSubscriptionService(params ServiceParams) SubscriptionService {
	return &subscriptionService{
		ServiceParams: params,
	}
}

func (s *subscriptionService) CreateSubscription(ctx context.Context, req dto.CreateSubscriptionRequest) (*dto.SubscriptionResponse, error) {
	// Handle default values
	if req.BillingCycle == "" {
		req.BillingCycle = types.BillingCycleAnniversary
	}

	if err := req.Validate(); err != nil {
		return nil, err
	}

	// Get customer based on the provided IDs
	var customer *customer.Customer
	var err error

	// Case- CustomerID is present - use it directly (ignore ExternalCustomerID if present)
	if req.CustomerID != "" {
		customer, err = s.CustomerRepo.Get(ctx, req.CustomerID)
		if err != nil {
			return nil, err
		}
	} else {
		// Case- Only ExternalCustomerID is present
		customer, err = s.CustomerRepo.GetByLookupKey(ctx, req.ExternalCustomerID)
		if err != nil {
			return nil, err
		}
		// Set the CustomerID from the found customer
		req.CustomerID = customer.ID
	}

	if customer.Status != types.StatusPublished {
		return nil, ierr.NewError("customer is not active").
			WithHint("The customer must be active to create a subscription").
			WithReportableDetails(map[string]interface{}{
				"customer_id": req.CustomerID,
				"status":      customer.Status,
			}).
			Mark(ierr.ErrValidation)
	}

	plan, err := s.PlanRepo.Get(ctx, req.PlanID)
	if err != nil {
		return nil, err
	}

	if plan.Status != types.StatusPublished {
		return nil, ierr.NewError("plan is not active").
			WithHint("The plan must be active to create a subscription").
			WithReportableDetails(map[string]interface{}{
				"plan_id": req.PlanID,
				"status":  plan.Status,
			}).
			Mark(ierr.ErrValidation)
	}

	sub := req.ToSubscription(ctx)

	// Validate and filter prices for the plan using the reusable method
	validPrices, err := s.ValidateAndFilterPricesForSubscription(
		ctx,
		plan.ID,
		types.PRICE_ENTITY_TYPE_PLAN,
		sub,
	)
	if err != nil {
		return nil, err
	}

<<<<<<< HEAD
	// Create price map for line item creation
	priceMap := make(map[string]*dto.PriceResponse, len(validPrices))
	for _, p := range validPrices {
=======
	if len(pricesResponse.Items) == 0 {
		return nil, ierr.NewError("no prices found for plan").
			WithHint("The plan must have at least one price to create a subscription").
			WithReportableDetails(map[string]interface{}{
				"plan_id": req.PlanID,
			}).
			Mark(ierr.ErrValidation)
	}

	// Build price map for quick lookup
	priceMap := make(map[string]*dto.PriceResponse)
	for _, p := range pricesResponse.Items {
>>>>>>> 59edb4bc
		priceMap[p.Price.ID] = p
	}

	// Ensure start date is in UTC format
	// Note: StartDate is now guaranteed to be set (either from request or defaulted in DTO validation)
	sub.StartDate = sub.StartDate.UTC()
	now := time.Now().UTC()

	// Set start date and ensure it's in UTC
	// TODO: handle when start date is in the past and there are
	// multiple billing periods in the past so in this case we need to keep
	// the current period start as now only and handle past periods in proration
	if sub.StartDate.IsZero() {
		sub.StartDate = now
	} else {
		sub.StartDate = sub.StartDate.UTC()
	}

	// TODO: handle customer timezone here
	if sub.BillingCycle == types.BillingCycleCalendar {
		sub.BillingAnchor = types.CalculateCalendarBillingAnchor(sub.StartDate, sub.BillingPeriod)
	} else {
		// default to start date for anniversary billing
		sub.BillingAnchor = sub.StartDate
	}

	if sub.BillingPeriodCount == 0 {
		sub.BillingPeriodCount = 1
	}

	// Calculate the first billing period end date
	nextBillingDate, err := types.NextBillingDate(sub.StartDate, sub.BillingAnchor, sub.BillingPeriodCount, sub.BillingPeriod, sub.EndDate)
	if err != nil {
		return nil, err
	}

	sub.CurrentPeriodStart = sub.StartDate
	sub.CurrentPeriodEnd = nextBillingDate

	// Convert line items
	lineItems := make([]*subscription.SubscriptionLineItem, 0, len(validPrices))
	for _, price := range validPrices {
		lineItems = append(lineItems, &subscription.SubscriptionLineItem{
			PriceID:       price.Price.ID,
			EnvironmentID: types.GetEnvironmentID(ctx),
			BaseModel:     types.GetDefaultBaseModel(ctx),
		})
	}

	// Convert line items
	for _, item := range lineItems {
		price, ok := priceMap[item.PriceID]
		if !ok {
			return nil, ierr.NewError("failed to get price %s: price not found").
				WithHint("Ensure all prices are valid and available").
				WithReportableDetails(map[string]interface{}{
					"price_id": item.PriceID,
				}).
				Mark(ierr.ErrDatabase)
		}

		if price.Price.Type == types.PRICE_TYPE_USAGE && price.Meter != nil {
			item.MeterID = price.Meter.ID
			item.MeterDisplayName = price.Meter.Name
			item.DisplayName = price.Meter.Name
			item.Quantity = decimal.Zero
		} else {
			item.DisplayName = plan.Name
			if item.Quantity.IsZero() {
				item.Quantity = decimal.NewFromInt(1)
			}
		}

		if item.ID == "" {
			item.ID = types.GenerateUUIDWithPrefix(types.UUID_PREFIX_SUBSCRIPTION_LINE_ITEM)
		}

		item.SubscriptionID = sub.ID
		item.PriceType = price.Type
		item.EntityID = plan.ID
		item.EntityType = types.SubscriptionLineItemEntitiyTypePlan
		item.PlanDisplayName = plan.Name
		item.CustomerID = sub.CustomerID
		item.Currency = sub.Currency
		item.BillingPeriod = sub.BillingPeriod
		item.InvoiceCadence = price.InvoiceCadence
		item.TrialPeriod = price.TrialPeriod
		item.PriceUnitID = price.PriceUnitID
		item.PriceUnit = price.PriceUnit
		item.StartDate = sub.StartDate
		if sub.EndDate != nil {
			item.EndDate = *sub.EndDate
		}
	}

	// Process price overrides if provided
	if len(req.OverrideLineItems) > 0 {
		err = s.ProcessSubscriptionPriceOverrides(ctx, sub, req.OverrideLineItems, lineItems, priceMap)
		if err != nil {
			return nil, err
		}
	}

	sub.LineItems = lineItems

	// Handle proration for calendar billing at the start of the subscription
	if req.BillingCycle == types.BillingCycleCalendar &&
		req.ProrationMode == types.ProrationModeActive {
		prorationService := NewProrationService(s.ServiceParams)

		// Convert price map to domain type
		domainPriceMap := make(map[string]*price.Price)
		for id, p := range priceMap {
			domainPriceMap[id] = &price.Price{
				ID:             p.ID,
				Amount:         p.Amount,
				Currency:       p.Currency,
				BillingPeriod:  p.BillingPeriod,
				InvoiceCadence: p.InvoiceCadence,
				Type:           p.Type,
				MeterID:        p.MeterID,
				TrialPeriod:    p.TrialPeriod,
				EnvironmentID:  p.EnvironmentID,
				BaseModel:      p.BaseModel,
			}
		}

		// Calculate and apply proration for the entire subscription at once
		prorationParams := proration.SubscriptionProrationParams{
			Subscription:  sub,
			Prices:        domainPriceMap,
			ProrationMode: req.ProrationMode,
			BillingCycle:  req.BillingCycle,
		}

		prorationResult, err := prorationService.CalculateAndApplySubscriptionProration(ctx, prorationParams)
		if err != nil {
			return nil, ierr.WithError(err).
				WithHintf("failed to calculate and apply proration for new subscription: %v", err).
				Mark(ierr.ErrSystem)
		}

		s.Logger.Infow("applied subscription proration",
			"subscription_id", sub.ID,
			"total_proration_amount", prorationResult.TotalProrationAmount.String(),
			"num_line_items", len(prorationResult.LineItemResults),
		)
	}

	s.Logger.Infow("creating subscription",
		"customer_id", sub.CustomerID,
		"plan_id", sub.PlanID,
		"start_date", sub.StartDate,
		"billing_anchor", sub.BillingAnchor,
		"current_period_start", sub.CurrentPeriodStart,
		"current_period_end", sub.CurrentPeriodEnd,
		"valid_prices", len(validPrices),
		"num_line_items", len(sub.LineItems),
		"has_phases", len(req.Phases) > 0)

	// Create response object
	response := &dto.SubscriptionResponse{Subscription: sub}

	invoiceService := NewInvoiceService(s.ServiceParams)
	var invoice *dto.InvoiceResponse
	err = s.DB.WithTx(ctx, func(ctx context.Context) error {
		// Create subscription with line items
		err = s.SubRepo.CreateWithLineItems(ctx, sub, sub.LineItems)
		if err != nil {
			return err
		}

		// Handle addons if provided
		if len(req.Addons) > 0 {
			err = s.handleSubscriptionAddons(ctx, sub, req.Addons)
			if err != nil {
				return err
			}
		}

		creditGrantRequests := make([]dto.CreateCreditGrantRequest, 0)

		// check if user has overidden the plan credit grants, if so add them to the request
		if req.CreditGrants != nil {
			creditGrantRequests = append(creditGrantRequests, req.CreditGrants...)
		} else {
			// if user has not overidden the plan credit grants, add the plan credit grants to the request
			creditGrantService := NewCreditGrantService(s.ServiceParams)
			planCreditGrants, err := creditGrantService.GetCreditGrantsByPlan(ctx, plan.ID)
			if err != nil {
				return err
			}

			s.Logger.Infow("plan has credit grants", "plan_id", plan.ID, "credit_grants_count", len(planCreditGrants.Items))
			// if plan has credit grants, add them to the request
			if len(planCreditGrants.Items) > 0 {
				for _, cg := range planCreditGrants.Items {
					creditGrantRequests = append(creditGrantRequests, dto.CreateCreditGrantRequest{
						Name:                   cg.Name,
						Scope:                  types.CreditGrantScopeSubscription,
						Credits:                cg.Credits,
						Cadence:                cg.Cadence,
						ExpirationType:         cg.ExpirationType,
						Priority:               cg.Priority,
						SubscriptionID:         lo.ToPtr(sub.ID),
						Period:                 cg.Period,
						PlanID:                 &plan.ID,
						ExpirationDuration:     cg.ExpirationDuration,
						ExpirationDurationUnit: cg.ExpirationDurationUnit,
						Metadata:               cg.Metadata,
						PeriodCount:            cg.PeriodCount,
					})
				}
			}
		}

		// handle credit grants
		err = s.handleCreditGrants(ctx, sub, creditGrantRequests)
		if err != nil {
			return err
		}

		// Create subscription schedule if phases are provided
		if len(req.Phases) > 0 {
			schedule, err := s.createScheduleFromPhases(ctx, sub, req.Phases)
			if err != nil {
				return err
			}

			// Include the schedule in the response
			if schedule != nil {
				response.Schedule = dto.SubscriptionScheduleResponseFromDomain(schedule)
			}
		}

		// handle tax rate linking
		err = s.handleTaxRateLinking(ctx, sub, req)
		if err != nil {
			return err
		}
		// Apply coupons to the subscription
		if err := s.ApplyCouponsToSubscriptionWithLineItems(ctx, sub.ID, req.Coupons, req.LineItemCoupons, lineItems); err != nil {
			return err
		}

		// Create invoice for the subscription (in case it has advance charges)
<<<<<<< HEAD
		invoice, err = invoiceService.CreateSubscriptionInvoice(ctx, &dto.CreateSubscriptionInvoiceRequest{
			SubscriptionID: sub.ID,
			PeriodStart:    sub.CurrentPeriodStart,
			PeriodEnd:      sub.CurrentPeriodEnd,
			ReferencePoint: types.ReferencePointPeriodStart,
		})

		return err
=======
		if req.BillingCycle != types.BillingCycleCalendar || req.ProrationMode != types.ProrationModeActive {
			_, err = invoiceService.CreateSubscriptionInvoice(ctx, &dto.CreateSubscriptionInvoiceRequest{
				SubscriptionID: sub.ID,
				PeriodStart:    sub.CurrentPeriodStart,
				PeriodEnd:      sub.CurrentPeriodEnd,
				ReferencePoint: types.ReferencePointPeriodStart,
			})
			if err != nil {
				return err
			}
		}

		return nil
>>>>>>> 59edb4bc
	})
	if err != nil {
		return nil, err
	}

	// if the subscription is created with incomplete status, but it doesn't create an invoice, we need to mark it as active
	// This applies regardless of collection method - if there's no invoice to pay, the subscription should be active
	if sub.SubscriptionStatus == types.SubscriptionStatusIncomplete && (invoice == nil || invoice.PaymentStatus == types.PaymentStatusSucceeded) {
		sub.SubscriptionStatus = types.SubscriptionStatusActive
		err = s.SubRepo.Update(ctx, sub)
		if err != nil {
			return nil, err
		}
	}

	// Update response to ensure it has the latest subscription data
	response.Subscription = sub

	s.publishInternalWebhookEvent(ctx, types.WebhookEventSubscriptionCreated, sub.ID)
	return response, nil
}

func (s *subscriptionService) handleTaxRateLinking(ctx context.Context, sub *subscription.Subscription, req dto.CreateSubscriptionRequest) error {
	taxService := NewTaxService(s.ServiceParams)

	// if tax overrides are provided, link them to the subscription
	if len(req.TaxRateOverrides) > 0 {
		err := taxService.LinkTaxRatesToEntity(ctx, dto.LinkTaxRateToEntityRequest{
			EntityType:       types.TaxRateEntityTypeSubscription,
			EntityID:         sub.ID,
			TaxRateOverrides: req.TaxRateOverrides,
		})
		if err != nil {
			return err
		}
	}

	// If no tax rate overrides are provided, link the customer's tax association to the subscription
	if req.TaxRateOverrides == nil {
		filter := types.NewNoLimitTaxAssociationFilter()
		filter.EntityType = types.TaxRateEntityTypeCustomer
		filter.EntityID = sub.CustomerID
		filter.AutoApply = lo.ToPtr(true)
		tenantTaxAssociations, err := taxService.ListTaxAssociations(ctx, filter)
		if err != nil {
			return err
		}

		err = taxService.LinkTaxRatesToEntity(ctx, dto.LinkTaxRateToEntityRequest{
			EntityType:              types.TaxRateEntityTypeSubscription,
			EntityID:                sub.ID,
			ExistingTaxAssociations: tenantTaxAssociations.Items,
		})
		if err != nil {
			return err
		}
	}
	return nil
}

// processSubscriptionPriceOverrides handles creating subscription-scoped prices for overrides
func (s *subscriptionService) ProcessSubscriptionPriceOverrides(
	ctx context.Context,
	sub *subscription.Subscription,
	overrideRequests []dto.OverrideLineItemRequest,
	lineItems []*subscription.SubscriptionLineItem,
	priceMap map[string]*dto.PriceResponse,
) error {
	if len(overrideRequests) == 0 {
		return nil
	}

	s.Logger.Infow("processing price overrides for subscription",
		"subscription_id", sub.ID,
		"override_count", len(overrideRequests))

	// Create a map from price ID to line item for quick lookup
	lineItemsByPriceID := make(map[string]*subscription.SubscriptionLineItem)
	for _, item := range lineItems {
		lineItemsByPriceID[item.PriceID] = item
	}

	// Process each override request
	for _, override := range overrideRequests {
		// Validate that the price exists in the plan
		originalPrice, exists := priceMap[override.PriceID]
		if !exists {
			return ierr.NewError("price not found in plan").
				WithHint("Override price must be a valid price from the selected plan").
				WithReportableDetails(map[string]interface{}{
					"price_id": override.PriceID,
					"plan_id":  sub.PlanID,
				}).
				Mark(ierr.ErrValidation)
		}

		// Find the corresponding line item
		lineItem, exists := lineItemsByPriceID[override.PriceID]
		if !exists {
			return ierr.NewError("line item not found for price").
				WithHint("Could not find line item for the specified price").
				WithReportableDetails(map[string]interface{}{
					"price_id": override.PriceID,
				}).
				Mark(ierr.ErrInternal)
		}

		priceUnitType := originalPrice.PriceUnitType
		if priceUnitType == "" {
			priceUnitType = types.PRICE_UNIT_TYPE_FIAT
		}

		// Create subscription-scoped price clone
		overriddenPrice := &price.Price{
			ID:                     types.GenerateUUIDWithPrefix(types.UUID_PREFIX_PRICE),
			Amount:                 originalPrice.Amount,
			Currency:               originalPrice.Currency,
			DisplayAmount:          originalPrice.DisplayAmount,
			Type:                   originalPrice.Type,
			BillingPeriod:          originalPrice.BillingPeriod,
			BillingPeriodCount:     originalPrice.BillingPeriodCount,
			BillingModel:           originalPrice.BillingModel,
			BillingCadence:         originalPrice.BillingCadence,
			InvoiceCadence:         originalPrice.InvoiceCadence,
			TrialPeriod:            originalPrice.TrialPeriod,
			TierMode:               originalPrice.TierMode,
			Tiers:                  originalPrice.Tiers,
			MeterID:                originalPrice.MeterID,
			LookupKey:              "",
			Description:            originalPrice.Description,
			PriceUnitID:            originalPrice.PriceUnitID,
			PriceUnit:              originalPrice.PriceUnit,
			PriceUnitType:          priceUnitType,
			ConversionRate:         originalPrice.ConversionRate,
			DisplayPriceUnitAmount: originalPrice.DisplayPriceUnitAmount,
			PriceUnitAmount:        originalPrice.PriceUnitAmount,
			PriceUnitTiers:         originalPrice.PriceUnitTiers,
			TransformQuantity:      originalPrice.TransformQuantity,
			Metadata:               originalPrice.Metadata,
			EnvironmentID:          originalPrice.EnvironmentID,
			EntityType:             types.PRICE_ENTITY_TYPE_SUBSCRIPTION,
			ParentPriceID:          originalPrice.ID,
			EntityID:               sub.ID,
			BaseModel:              types.GetDefaultBaseModel(ctx),
		}

		// Apply overrides
		if override.Amount != nil {
			overriddenPrice.Amount = *override.Amount
			overriddenPrice.DisplayAmount = overriddenPrice.GetDisplayAmount()
		}

		// Update line item quantity if specified
		if override.Quantity != nil {
			lineItem.Quantity = *override.Quantity
		}

		// Validate the overridden price
		if err := overriddenPrice.Validate(); err != nil {
			return ierr.WithError(err).
				WithHint("Failed to validate overridden price").
				WithReportableDetails(map[string]interface{}{
					"original_price_id": override.PriceID,
					"override_price_id": overriddenPrice.ID,
				}).
				Mark(ierr.ErrValidation)
		}

		// Create the subscription-scoped price
		if err := s.PriceRepo.Create(ctx, overriddenPrice); err != nil {
			return ierr.WithError(err).
				WithHint("Failed to create subscription-scoped price").
				WithReportableDetails(map[string]interface{}{
					"original_price_id": override.PriceID,
					"override_price_id": overriddenPrice.ID,
				}).
				Mark(ierr.ErrDatabase)
		}

		// Update the line item to reference the new subscription-scoped price
		lineItem.PriceID = overriddenPrice.ID

		s.Logger.Infow("created subscription-scoped price override",
			"subscription_id", sub.ID,
			"original_price_id", override.PriceID,
			"override_price_id", overriddenPrice.ID,
			"amount_override", override.Amount != nil,
			"quantity_override", override.Quantity != nil)
	}

	return nil
}

// handleCreditGrants handles creating and applying credit grants for a subscription
func (s *subscriptionService) handleCreditGrants(
	ctx context.Context,
	subscription *subscription.Subscription,
	creditGrantRequests []dto.CreateCreditGrantRequest,
) error {
	if len(creditGrantRequests) == 0 {
		return nil
	}

	creditGrantService := NewCreditGrantService(s.ServiceParams)

	s.Logger.Infow("processing credit grants for subscription",
		"subscription_id", subscription.ID,
		"credit_grants_count", len(creditGrantRequests))

	// Create and apply credit grants
	for _, grantReq := range creditGrantRequests {
		// Ensure subscription ID is set and scope is SUBSCRIPTION
		grantReq.SubscriptionID = &subscription.ID
		grantReq.Scope = types.CreditGrantScopeSubscription

		// Create credit grant in DB
		createdGrant, err := creditGrantService.CreateCreditGrant(ctx, grantReq)
		if err != nil {
			return ierr.WithError(err).
				WithHint("Failed to create credit grant for subscription").
				WithReportableDetails(map[string]interface{}{
					"subscription_id": subscription.ID,
					"grant_name":      grantReq.Name,
				}).
				Mark(ierr.ErrDatabase)
		}

		// Apply the credit grant using the new simplified method
		metadata := types.Metadata{
			"created_during": "subscription_creation",
			"grant_name":     createdGrant.Name,
		}

		err = creditGrantService.ApplyCreditGrant(
			ctx,
			createdGrant.CreditGrant,
			subscription,
			metadata,
		)

		if err != nil {
			return ierr.WithError(err).
				WithHint("Failed to apply credit grant for subscription").
				WithReportableDetails(map[string]interface{}{
					"subscription_id": subscription.ID,
					"grant_id":        createdGrant.ID,
					"grant_name":      createdGrant.Name,
				}).
				Mark(ierr.ErrDatabase)
		}

		s.Logger.Infow("successfully processed credit grant for subscription",
			"subscription_id", subscription.ID,
			"grant_id", createdGrant.ID,
			"grant_name", createdGrant.Name,
			"amount", createdGrant.Credits)
	}

	return nil
}

func (s *subscriptionService) GetSubscription(ctx context.Context, id string) (*dto.SubscriptionResponse, error) {
	// Get subscription with line items
	subscription, _, err := s.SubRepo.GetWithLineItems(ctx, id)
	if err != nil {
		return nil, err
	}

	response := &dto.SubscriptionResponse{Subscription: subscription}

	// if subscription pause status is not none, get all pauses
	if subscription.PauseStatus != types.PauseStatusNone {
		pauses, err := s.SubRepo.ListPauses(ctx, id)
		if err != nil {
			return nil, err
		}
		response.Pauses = pauses
	}

	// expand plan
	planService := NewPlanService(s.ServiceParams)

	plan, err := planService.GetPlan(ctx, subscription.PlanID)
	if err != nil {
		return nil, err
	}
	response.Plan = plan

	// expand customer
	customerService := NewCustomerService(s.ServiceParams)
	customer, err := customerService.GetCustomer(ctx, subscription.CustomerID)
	if err != nil {
		return nil, err
	}
	response.Customer = customer

	// Try to get schedule if exists
	schedule, err := s.GetScheduleBySubscriptionID(ctx, id)
	if err == nil && schedule != nil {
		response.Schedule = schedule
	}

	// expand coupon associations
	couponAssociationService := NewCouponAssociationService(s.ServiceParams)
	couponAssociations, err := couponAssociationService.GetCouponAssociationsBySubscription(ctx, id)
	if err != nil {
		s.Logger.Errorw("failed to get coupon associations for subscription",
			"subscription_id", id,
			"error", err)
	} else {
		response.CouponAssociations = couponAssociations
	}

	return response, nil
}

func (s *subscriptionService) CancelSubscription(ctx context.Context, id string, cancelAtPeriodEnd bool) error {
	subscription, _, err := s.SubRepo.GetWithLineItems(ctx, id)
	if err != nil {
		return err
	}

	if subscription.SubscriptionStatus == types.SubscriptionStatusCancelled {
		return ierr.NewError("subscription is already cancelled").
			WithHint("The subscription is already cancelled").
			WithReportableDetails(map[string]interface{}{
				"subscription_id": id,
			}).
			Mark(ierr.ErrValidation)
	}

	now := time.Now().UTC()
	subscription.CancelledAt = &now
	if cancelAtPeriodEnd {
		subscription.CancelAtPeriodEnd = cancelAtPeriodEnd
		subscription.CancelAt = lo.ToPtr(subscription.CurrentPeriodEnd)
	} else {
		subscription.SubscriptionStatus = types.SubscriptionStatusCancelled
		subscription.CancelAt = nil
	}

	err = s.DB.WithTx(ctx, func(ctx context.Context) error {

		// cancel future credit grant applications
		creditGrantService := NewCreditGrantService(s.ServiceParams)
		err = creditGrantService.CancelFutureCreditGrantsOfSubscription(ctx, subscription.ID)
		if err != nil {
			return err
		}

		err = s.SubRepo.Update(ctx, subscription)
		if err != nil {
			return err
		}

		return nil
	})

	// Publish webhook event
	s.publishInternalWebhookEvent(ctx, types.WebhookEventSubscriptionUpdated, subscription.ID)
	s.publishInternalWebhookEvent(ctx, types.WebhookEventSubscriptionCancelled, subscription.ID)

	return nil
}

func (s *subscriptionService) ListSubscriptions(ctx context.Context, filter *types.SubscriptionFilter) (*dto.ListSubscriptionsResponse, error) {
	planService := NewPlanService(s.ServiceParams)

	if filter == nil {
		filter = types.NewSubscriptionFilter()
	}

	if filter.GetLimit() == 0 {
		filter.Limit = lo.ToPtr(types.GetDefaultFilter().Limit)
	}

	if filter.QueryFilter == nil {
		filter.QueryFilter = types.NewDefaultQueryFilter()
	}

	subscriptions, err := s.SubRepo.List(ctx, filter)
	if err != nil {
		return nil, err
	}

	count, err := s.SubRepo.Count(ctx, filter)
	if err != nil {
		return nil, err
	}

	response := &dto.ListSubscriptionsResponse{
		Items: make([]*dto.SubscriptionResponse, len(subscriptions)),
		Pagination: types.NewPaginationResponse(
			count,
			filter.GetLimit(),
			filter.GetOffset(),
		),
	}

	// Collect unique plan IDs
	planIDMap := make(map[string]*dto.PlanResponse, 0)
	for _, sub := range subscriptions {
		planIDMap[sub.PlanID] = nil
	}

	// Get plans in bulk
	planFilter := types.NewNoLimitPlanFilter()
	planFilter.EntityIDs = lo.Keys(planIDMap)
	if filter != nil && filter.Expand != nil {
		planFilter.Expand = filter.Expand // pass on the filters to next layer
	}
	planResponse, err := planService.GetPlans(ctx, planFilter)
	if err != nil {
		return nil, err
	}

	// Build plan map for quick lookup
	for _, plan := range planResponse.Items {
		planIDMap[plan.Plan.ID] = plan
	}

	// Build response with plans
	for i, sub := range subscriptions {
		response.Items[i] = &dto.SubscriptionResponse{
			Subscription: sub,
			Plan:         planIDMap[sub.PlanID],
		}
	}

	// Include schedules if requested in expand
	if filter.Expand != nil && filter.GetExpand().Has(types.ExpandSchedule) {
		s.addSchedulesToSubscriptionResponses(ctx, response.Items)
	}

	return response, nil
}

// addSchedulesToSubscriptionResponses adds schedule information to subscription responses if available
func (s *subscriptionService) addSchedulesToSubscriptionResponses(ctx context.Context, items []*dto.SubscriptionResponse) {
	// If repository doesn't support schedules, return early
	if s.SubscriptionScheduleRepo == nil {
		s.Logger.Debugw("subscription schedule repository is not configured, skipping schedule expansion")
		return
	}

	// Group subscriptions by ID for faster lookup
	subMap := make(map[string]*dto.SubscriptionResponse, len(items))
	for _, sub := range items {
		subMap[sub.ID] = sub
	}

	// Collect all subscription IDs
	subscriptionIDs := lo.Keys(subMap)

	// In a real implementation, we would get schedules in a single query
	// For now, we'll do individual lookups
	for _, subscriptionID := range subscriptionIDs {
		sub := subMap[subscriptionID]

		// Try to get schedule if exists
		schedule, err := s.SubscriptionScheduleRepo.GetBySubscriptionID(ctx, subscriptionID)
		if err != nil || schedule == nil {
			continue
		}

		// Add schedule to subscription response
		sub.Schedule = dto.SubscriptionScheduleResponseFromDomain(schedule)
	}
}

func (s *subscriptionService) GetUsageBySubscription(ctx context.Context, req *dto.GetUsageBySubscriptionRequest) (*dto.GetUsageBySubscriptionResponse, error) {
	response := &dto.GetUsageBySubscriptionResponse{}

	eventService := NewEventService(s.EventRepo, s.MeterRepo, s.EventPublisher, s.Logger, s.Config)
	priceService := NewPriceService(s.ServiceParams)

	// Get subscription with line items
	subscription, lineItems, err := s.SubRepo.GetWithLineItems(ctx, req.SubscriptionID)
	if err != nil {
		return nil, err
	}

	// Get customer
	customer, err := s.CustomerRepo.Get(ctx, subscription.CustomerID)
	if err != nil {
		return nil, err
	}

	usageStartTime := req.StartTime
	if usageStartTime.IsZero() {
		usageStartTime = subscription.CurrentPeriodStart
	}

	// TODO: handle this to honour line item level end time
	usageEndTime := req.EndTime
	if usageEndTime.IsZero() {
		usageEndTime = subscription.CurrentPeriodEnd
	}

	if req.LifetimeUsage {
		usageStartTime = time.Time{}
		usageEndTime = time.Now().UTC()
	}

	// Collect all price IDs
	priceIDs := make([]string, 0, len(lineItems))
	for _, item := range lineItems {
		if item.PriceType != types.PRICE_TYPE_USAGE {
			continue
		}
		if item.MeterID == "" {
			continue
		}
		priceIDs = append(priceIDs, item.PriceID)
	}

	// Fetch all prices in one call
	priceFilter := types.NewNoLimitPriceFilter()
	priceFilter.PriceIDs = priceIDs
	priceFilter.Expand = lo.ToPtr(string(types.ExpandMeters))
	pricesList, err := priceService.GetPrices(ctx, priceFilter)
	if err != nil {
		return nil, err
	}

	// Build price map for quick lookup
	priceMap := make(map[string]*price.Price, len(pricesList.Items))
	meterMap := make(map[string]*dto.MeterResponse, len(pricesList.Items))
	// Pre-fetch all meter display names
	meterDisplayNames := make(map[string]string)

	for _, p := range pricesList.Items {
		priceMap[p.ID] = p.Price
		meterMap[p.Price.MeterID] = p.Meter
		if p.Meter != nil {
			meterDisplayNames[p.Price.MeterID] = p.Meter.Name
		}
	}

	totalCost := decimal.Zero

	s.Logger.Debugw("calculating usage for subscription",
		"subscription_id", req.SubscriptionID,
		"start_time", usageStartTime,
		"end_time", usageEndTime,
		"metered_line_items", len(priceIDs))

	// Performance optimization: Get distinct event names for this customer
	// to filter out meters that have no events, reducing processing from potentially
	// 400-500 meters down to only 5-7 that have actual usage
	distinctEventNames, err := s.EventRepo.GetDistinctEventNames(ctx, customer.ExternalID, usageStartTime, usageEndTime)
	if err != nil {
		s.Logger.Warnw("failed to get distinct event names, proceeding without optimization",
			"error", err,
			"external_customer_id", customer.ExternalID)
		distinctEventNames = nil // Fallback: process all meters if optimization fails
	}

	// Create a map for fast event name lookup
	eventNameExists := make(map[string]bool, len(distinctEventNames))
	for _, eventName := range distinctEventNames {
		eventNameExists[eventName] = true
	}

	s.Logger.Debugw("distinct event names optimization",
		"external_customer_id", customer.ExternalID,
		"total_distinct_events", len(distinctEventNames),
		"total_line_items", len(lineItems),
		"distinct_event_names", distinctEventNames)

	meterUsageRequests := make([]*dto.GetUsageByMeterRequest, 0, len(lineItems))
	for _, lineItem := range lineItems {
		if lineItem.PriceType != types.PRICE_TYPE_USAGE {
			continue
		}

		if lineItem.MeterID == "" {
			continue
		}

		meter := meterMap[lineItem.MeterID]
		if meter == nil {
			continue
		}

		if len(distinctEventNames) == 0 {
			// skip all usage items if distinct event names is nil
			// which means there is no event data in the database
			// this is a fallback to ensure that we don't process all meters
			// if the event data is not available

			s.Logger.Debugw("skipping meter as there are no events",
				"meter_id", lineItem.MeterID,
				"event_name", meter.EventName,
				"customer_id", customer.ID,
				"external_customer_id", customer.ExternalID,
				"subscription_id", req.SubscriptionID)
			continue
		}

		// Performance optimization: Skip meters that don't have any events for this customer
		// Only skip if we successfully got distinct event names (not nil) and the event doesn't exist
		if distinctEventNames != nil && !eventNameExists[meter.EventName] {
			s.Logger.Debugw("skipping meter with no events",
				"meter_id", lineItem.MeterID,
				"event_name", meter.EventName,
				"customer_id", customer.ID,
				"external_customer_id", customer.ExternalID,
				"subscription_id", req.SubscriptionID)
			continue
		}

		meterID := lineItem.MeterID
		usageRequest := &dto.GetUsageByMeterRequest{
			MeterID:            meterID,
			PriceID:            lineItem.PriceID,
			Meter:              meter.ToMeter(),
			ExternalCustomerID: customer.ExternalID,
			StartTime:          usageStartTime,
			EndTime:            usageEndTime,
			Filters:            make(map[string][]string),
		}

		for _, filter := range meter.Filters {
			usageRequest.Filters[filter.Key] = filter.Values
		}
		meterUsageRequests = append(meterUsageRequests, usageRequest)
	}

	s.Logger.Infow("performance optimization results",
		"subscription_id", req.SubscriptionID,
		"external_customer_id", customer.ExternalID,
		"total_line_items", len(lineItems),
		"total_usage_line_items", len(priceIDs),
		"meters_with_events", len(meterUsageRequests),
		"optimization_enabled", distinctEventNames != nil,
		"meters_skipped", len(priceIDs)-len(meterUsageRequests))

	usageMap, err := eventService.BulkGetUsageByMeter(ctx, meterUsageRequests)
	if err != nil {
		return nil, err
	}

	s.Logger.Debugw("fetched usage for meters",
		"meter_ids", lo.Keys(usageMap),
		"total_usage_count", len(usageMap),
		"subscription_id", req.SubscriptionID)

	// Store usage charges for later sorting and processing
	var usageCharges []*dto.SubscriptionUsageByMetersResponse

	// First pass: calculate normal costs and build initial charge objects
	// Note: we are iterating over the meterUsageRequests and not the usageMap
	// This is because the usageMap is a map of meterID to usage and we want to iterate over the meterUsageRequests
	// as there can be multiple requests for the same meterID with different priceIDs
	// Ideally this will not be the case and we will have a single request per meterID
	// TODO: should add validation to ensure that same subscription does not have multiple line items with the same meterID
	for _, request := range meterUsageRequests {
		meterID := request.MeterID
		priceID := request.PriceID
		usage, ok := usageMap[priceID]

		if !ok {
			continue
		}

		// Get price by price ID and check if it exists
		priceObj, priceExists := priceMap[usage.PriceID]
		if !priceExists || priceObj == nil {
			return nil, ierr.NewError("price not found").
				WithHint("The price for the meter was not found").
				WithReportableDetails(map[string]interface{}{
					"meter_id":        meterID,
					"price_id":        usage.PriceID,
					"subscription_id": req.SubscriptionID,
				}).
				Mark(ierr.ErrNotFound)
		}

		meterDisplayName := ""
		if meter, ok := meterDisplayNames[meterID]; ok {
			meterDisplayName = meter
		}

		quantity := usage.Value
		cost := priceService.CalculateCost(ctx, priceObj, quantity)

		s.Logger.Debugw("calculated usage for meter",
			"meter_id", meterID,
			"quantity", quantity,
			"cost", cost,
			"meter_display_name", meterDisplayName,
			"subscription_id", req.SubscriptionID,
			"usage", usage,
			"price", priceObj,
		)

		charge := createChargeResponse(
			priceObj,
			quantity,
			cost,
			meterDisplayName,
		)

		if charge == nil {
			continue
		}

		usageCharges = append(usageCharges, charge)
		totalCost = totalCost.Add(cost)
	}

	// Apply commitment logic if set on the subscription
	hasCommitment := false

	commitmentAmount := lo.FromPtr(subscription.CommitmentAmount)
	overageFactor := lo.FromPtr(subscription.OverageFactor)

	// Check if commitment amount is greater than zero
	if commitmentAmount.GreaterThan(decimal.Zero) {
		// Check if overage factor is greater than 1.0
		oneDecimal := decimal.NewFromInt(1)
		hasCommitment = overageFactor.GreaterThan(oneDecimal)
	}

	// Default values assuming no commitment/overage
	commitmentFloat, _ := commitmentAmount.Float64()
	overageFactorFloat, _ := overageFactor.Float64()
	response.CommitmentAmount = commitmentFloat
	response.OverageFactor = overageFactorFloat
	response.HasOverage = false

	// Initialize charges list with enough capacity
	response.Charges = make([]*dto.SubscriptionUsageByMetersResponse, 0, len(usageCharges)*2)

	// If using commitment-based pricing, process charges with overage logic
	if hasCommitment {
		// First, filter charges to only include usage-based charges for commitment calculations
		// Fixed charges are not subject to commitment/overage
		var usageOnlyCharges []*dto.SubscriptionUsageByMetersResponse
		var fixedCharges []*dto.SubscriptionUsageByMetersResponse

		for _, charge := range usageCharges {
			if charge.Price != nil && charge.Price.Type == types.PRICE_TYPE_USAGE {
				usageOnlyCharges = append(usageOnlyCharges, charge)
			} else {
				// Add fixed charges directly to the response without overage calculation
				fixedCharges = append(fixedCharges, charge)
			}
		}

		// Add all fixed charges directly to the response
		response.Charges = append(response.Charges, fixedCharges...)

		// Track remaining commitment and process each usage charge
		remainingCommitment := commitmentAmount
		totalOverageAmount := decimal.Zero

		for _, charge := range usageOnlyCharges {
			// Get charge amount as decimal for precise calculations
			chargeAmount := decimal.NewFromFloat(charge.Amount)
			pricePerUnit := decimal.Zero
			if charge.Price != nil && charge.Price.BillingModel == types.BILLING_MODEL_FLAT_FEE {
				pricePerUnit = charge.Price.Amount
			} else if charge.Quantity > 0 {
				pricePerUnit = chargeAmount.Div(decimal.NewFromFloat(charge.Quantity))
			}

			// Normal price covers all of this charge
			if remainingCommitment.GreaterThanOrEqual(chargeAmount) {
				charge.IsOverage = false
				remainingCommitment = remainingCommitment.Sub(chargeAmount)
				response.Charges = append(response.Charges, charge)
				continue
			}

			// Charge needs to be split between normal and overage
			if remainingCommitment.GreaterThan(decimal.Zero) {
				// Calculate exact quantity that can be covered by remaining commitment
				var normalQuantityDecimal decimal.Decimal

				if !pricePerUnit.IsZero() {
					normalQuantityDecimal = remainingCommitment.Div(pricePerUnit)

					// Round down to ensure we don't exceed commitment
					normalQuantityDecimal = normalQuantityDecimal.Floor()
				}

				// Calculate the normal amount based on the normal quantity
				normalAmountDecimal := normalQuantityDecimal.Mul(pricePerUnit)

				// Create the normal charge
				if normalQuantityDecimal.GreaterThan(decimal.Zero) {
					normalCharge := *charge // Create a copy
					normalCharge.Quantity = normalQuantityDecimal.InexactFloat64()
					normalCharge.Amount = price.FormatAmountToFloat64WithPrecision(normalAmountDecimal, subscription.Currency)
					normalCharge.DisplayAmount = price.FormatAmountToStringWithPrecision(normalAmountDecimal, subscription.Currency)
					normalCharge.IsOverage = false
					response.Charges = append(response.Charges, &normalCharge)
				}

				// Calculate overage quantity and amount
				overageQuantityDecimal := decimal.NewFromFloat(charge.Quantity).Sub(normalQuantityDecimal)

				// Create the overage charge only if there's actual overage
				if overageQuantityDecimal.GreaterThan(decimal.Zero) {
					overageAmountDecimal := overageQuantityDecimal.Mul(pricePerUnit).Mul(overageFactor)
					totalOverageAmount = totalOverageAmount.Add(overageAmountDecimal)

					overageCharge := *charge // Create a copy
					overageCharge.Quantity = overageQuantityDecimal.InexactFloat64()
					overageCharge.Amount = price.FormatAmountToFloat64WithPrecision(overageAmountDecimal, subscription.Currency)
					overageCharge.DisplayAmount = price.FormatAmountToStringWithPrecision(overageAmountDecimal, subscription.Currency)
					overageCharge.IsOverage = true
					overageCharge.OverageFactor = overageFactorFloat
					response.Charges = append(response.Charges, &overageCharge)
					response.HasOverage = true
				}

				// Update remaining commitment (should be zero or very close to it due to rounding)
				remainingCommitment = remainingCommitment.Sub(normalAmountDecimal)
				continue
			}

			// Charge is entirely in overage
			overageAmountDecimal := chargeAmount.Mul(overageFactor)
			totalOverageAmount = totalOverageAmount.Add(overageAmountDecimal)

			charge.Amount = price.FormatAmountToFloat64WithPrecision(overageAmountDecimal, subscription.Currency)
			charge.DisplayAmount = overageAmountDecimal.StringFixed(6)
			charge.IsOverage = true
			charge.OverageFactor = overageFactorFloat
			response.Charges = append(response.Charges, charge)
			response.HasOverage = true
		}

		// Calculate final amounts for response
		commitmentUtilized := commitmentAmount.Sub(remainingCommitment)
		commitmentUtilizedFloat, _ := commitmentUtilized.Float64()
		overageAmountFloat, _ := totalOverageAmount.Float64()
		response.CommitmentUtilized = commitmentUtilizedFloat
		response.OverageAmount = overageAmountFloat

		// Update total cost with commitment + overage calculation
		totalCost = commitmentUtilized.Add(totalOverageAmount)
	} else {
		// Without commitment, just use the original charges
		response.Charges = usageCharges
	}

	response.StartTime = usageStartTime
	response.EndTime = usageEndTime
	response.Amount = price.FormatAmountToFloat64WithPrecision(totalCost, subscription.Currency)
	response.Currency = subscription.Currency
	response.DisplayAmount = price.GetDisplayAmountWithPrecision(totalCost, subscription.Currency)
	return response, nil
}

// UpdateBillingPeriods updates the current billing periods for all active subscriptions
// This should be run every 15 minutes to ensure billing periods are up to date
// TODO: move to billing service
func (s *subscriptionService) UpdateBillingPeriods(ctx context.Context) (*dto.SubscriptionUpdatePeriodResponse, error) {
	const batchSize = 100
	now := time.Now().UTC()

	s.Logger.Infow("starting billing period updates",
		"current_time", now)

	response := &dto.SubscriptionUpdatePeriodResponse{
		Items:        make([]*dto.SubscriptionUpdatePeriodResponseItem, 0),
		TotalFailed:  0,
		TotalSuccess: 0,
		StartAt:      now,
	}

	offset := 0
	for {
		filter := &types.SubscriptionFilter{
			QueryFilter: &types.QueryFilter{
				Limit:  lo.ToPtr(batchSize),
				Offset: lo.ToPtr(offset),
				Status: lo.ToPtr(types.StatusPublished),
			},
			SubscriptionStatus: []types.SubscriptionStatus{types.SubscriptionStatusActive},
			TimeRangeFilter: &types.TimeRangeFilter{
				EndTime: &now,
			},
		}

		subs, err := s.SubRepo.ListAllTenant(ctx, filter)
		if err != nil {
			return response, err
		}

		s.Logger.Infow("processing subscription batch",
			"batch_size", len(subs),
			"offset", offset)

		if len(subs) == 0 {
			break // No more subscriptions to process
		}

		// Process each subscription in the batch
		for _, sub := range subs {
			// update context to include the tenant id
			ctx = context.WithValue(ctx, types.CtxTenantID, sub.TenantID)
			ctx = context.WithValue(ctx, types.CtxEnvironmentID, sub.EnvironmentID)
			ctx = context.WithValue(ctx, types.CtxUserID, sub.CreatedBy)

			item := &dto.SubscriptionUpdatePeriodResponseItem{
				SubscriptionID: sub.ID,
				PeriodStart:    sub.CurrentPeriodStart,
				PeriodEnd:      sub.CurrentPeriodEnd,
			}
			err = s.processSubscriptionPeriod(ctx, sub, now)
			if err != nil {
				s.Logger.Errorw("failed to process subscription period",
					"subscription_id", sub.ID,
					"error", err)

				response.TotalFailed++
				item.Error = err.Error()
			} else {
				item.Success = true
				response.TotalSuccess++
			}

			response.Items = append(response.Items, item)
		}

		offset += len(subs)
		if len(subs) < batchSize {
			break // No more subscriptions to fetch
		}
	}

	return response, nil
}

/// Helpers

// we get each subscription picked by the cron where the current period end is before now
// and we process the subscription period to create invoices for the passed period
// and decide next period start and end or cancel the subscription if it has ended
func (s *subscriptionService) processSubscriptionPeriod(ctx context.Context, sub *subscription.Subscription, now time.Time) error {
	// Skip processing for paused subscriptions
	if sub.SubscriptionStatus == types.SubscriptionStatusPaused {
		s.Logger.Infow("skipping period processing for paused subscription",
			"subscription_id", sub.ID)
		return nil
	}

	// Check for scheduled pauses that should be activated
	if sub.PauseStatus == types.PauseStatusScheduled && sub.ActivePauseID != nil {
		pause, err := s.SubRepo.GetPause(ctx, *sub.ActivePauseID)
		if err != nil {
			return err
		}

		// If this is a period-end pause and we're at period end, activate it
		if pause.PauseMode == types.PauseModePeriodEnd && !now.Before(sub.CurrentPeriodEnd) {
			sub.SubscriptionStatus = types.SubscriptionStatusPaused
			pause.PauseStatus = types.PauseStatusActive

			// Update the subscription and pause
			if err := s.SubRepo.Update(ctx, sub); err != nil {
				return err
			}

			if err := s.SubRepo.UpdatePause(ctx, pause); err != nil {
				return err
			}

			s.Logger.Infow("activated period-end pause",
				"subscription_id", sub.ID,
				"pause_id", pause.ID)

			// Skip further processing
			return nil
		}

		// If this is a scheduled pause and we've reached the start date, activate it
		if pause.PauseMode == types.PauseModeScheduled && !now.Before(pause.PauseStart) {
			sub.SubscriptionStatus = types.SubscriptionStatusPaused
			pause.PauseStatus = types.PauseStatusActive

			// Update the subscription and pause
			if err := s.SubRepo.Update(ctx, sub); err != nil {
				return err
			}

			if err := s.SubRepo.UpdatePause(ctx, pause); err != nil {
				return err
			}

			s.Logger.Infow("activated scheduled pause",
				"subscription_id", sub.ID,
				"pause_id", pause.ID)

			// Skip further processing
			return nil
		}
	}

	// Check for auto-resume based on pause end date
	if sub.SubscriptionStatus == types.SubscriptionStatusPaused && sub.ActivePauseID != nil {
		pause, err := s.SubRepo.GetPause(ctx, *sub.ActivePauseID)
		if err != nil {
			return err
		}

		// If this pause has an end date and we've reached it, auto-resume
		if pause.PauseEnd != nil && !now.Before(*pause.PauseEnd) {
			// Calculate the pause duration
			pauseDuration := now.Sub(pause.PauseStart)

			// Update the pause record
			pause.PauseStatus = types.PauseStatusCompleted
			pause.ResumedAt = &now

			// Update the subscription
			sub.SubscriptionStatus = types.SubscriptionStatusActive
			sub.PauseStatus = types.PauseStatusNone
			sub.ActivePauseID = nil

			// Adjust the billing period by the pause duration
			sub.CurrentPeriodEnd = sub.CurrentPeriodEnd.Add(pauseDuration)

			// Update the subscription and pause
			if err := s.SubRepo.Update(ctx, sub); err != nil {
				return err
			}

			if err := s.SubRepo.UpdatePause(ctx, pause); err != nil {
				return err
			}

			s.Logger.Infow("auto-resumed subscription",
				"subscription_id", sub.ID,
				"pause_id", pause.ID,
				"pause_duration", pauseDuration)

			// Continue with normal processing
		} else {
			// Still paused, skip processing
			s.Logger.Infow("skipping period processing for paused subscription",
				"subscription_id", sub.ID)
			return nil
		}
	}

	// TODO: Check if subscription has ended and should be cancelled

	// Initialize services
	invoiceService := NewInvoiceService(s.ServiceParams)

	currentStart := sub.CurrentPeriodStart
	currentEnd := sub.CurrentPeriodEnd

	// Start with current period
	var periods []struct {
		start time.Time
		end   time.Time
	}
	periods = append(periods, struct {
		start time.Time
		end   time.Time
	}{
		start: currentStart,
		end:   currentEnd,
	})

	// isLastPeriod := false
	// if sub.EndDate != nil && currentEnd.Equal(*sub.EndDate) {
	// 	isLastPeriod = true
	// }

	// Generate periods but respect subscription end date
	for currentEnd.Before(now) {
		nextStart := currentEnd
		nextEnd, err := types.NextBillingDate(nextStart, sub.BillingAnchor, sub.BillingPeriodCount, sub.BillingPeriod, sub.EndDate)
		if err != nil {
			s.Logger.Errorw("failed to calculate next billing date",
				"subscription_id", sub.ID,
				"current_end", currentEnd,
				"process_up_to", now,
				"error", err)
			return err
		}

		periods = append(periods, struct {
			start time.Time
			end   time.Time
		}{
			start: nextStart,
			end:   nextEnd,
		})

		// in case of end date reached or next end is equal to current end, we break the loop
		// nextEnd will be equal to currentEnd in case of end date reached
		if nextEnd.Equal(currentEnd) {
			s.Logger.Infow("stopped period generation - reached subscription end date",
				"subscription_id", sub.ID,
				"end_date", sub.EndDate,
				"final_period_end", currentEnd)
			break
		}

		currentEnd = nextEnd
	}

	if len(periods) == 1 {
		s.Logger.Debugw("no transitions needed for subscription",
			"subscription_id", sub.ID,
			"current_period_start", sub.CurrentPeriodStart,
			"current_period_end", sub.CurrentPeriodEnd,
			"process_up_to", now)
		return nil
	}

	// Use db's WithTx for atomic operations
	err := s.DB.WithTx(ctx, func(ctx context.Context) error {
		// Process all periods except the last one (which becomes the new current period)
		for i := 0; i < len(periods)-1; i++ {
			period := periods[i]

			// Create a single invoice for both arrear and advance charges at period end
			inv, err := invoiceService.CreateSubscriptionInvoice(ctx, &dto.CreateSubscriptionInvoiceRequest{
				SubscriptionID: sub.ID,
				PeriodStart:    period.start,
				PeriodEnd:      period.end,
				ReferencePoint: types.ReferencePointPeriodEnd,
			})
			if err != nil {
				return err
			}

			s.Logger.Infow("created invoice for period",
				"subscription_id", sub.ID,
				"invoice_id", inv.ID,
				"period_start", period.start,
				"period_end", period.end,
				"period_index", i)

			// Check for cancellation at this period end
			if sub.CancelAtPeriodEnd && sub.CancelAt != nil && !sub.CancelAt.After(period.end) {
				sub.SubscriptionStatus = types.SubscriptionStatusCancelled
				sub.CancelledAt = sub.CancelAt
				break
			}

			// Check if this period end matches the subscription end date
			if sub.EndDate != nil && period.end.Equal(*sub.EndDate) {
				sub.SubscriptionStatus = types.SubscriptionStatusCancelled
				sub.CancelledAt = sub.EndDate
				s.Logger.Infow("will cancel subscription at end of this period",
					"subscription_id", sub.ID,
					"period_end", period.end,
					"end_date", *sub.EndDate)
				break
			}
		}

		// Update to the new current period (last period)
		newPeriod := periods[len(periods)-1]
		sub.CurrentPeriodStart = newPeriod.start
		sub.CurrentPeriodEnd = newPeriod.end

		// Final cancellation check
		if sub.CancelAtPeriodEnd && sub.CancelAt != nil && !sub.CancelAt.After(newPeriod.end) {
			sub.SubscriptionStatus = types.SubscriptionStatusCancelled
			sub.CancelledAt = sub.CancelAt
		}

		// Check if the new period end matches the subscription end date
		if sub.EndDate != nil && newPeriod.end.Equal(*sub.EndDate) {
			sub.SubscriptionStatus = types.SubscriptionStatusCancelled
			sub.CancelledAt = sub.EndDate
			s.Logger.Infow("subscription will be cancelled at new period end (end date reached)",
				"subscription_id", sub.ID,
				"new_period_end", newPeriod.end,
				"end_date", *sub.EndDate)
		}

		// Update the subscription
		if err := s.SubRepo.Update(ctx, sub); err != nil {
			return err
		}

		s.Logger.Infow("completed subscription period processing",
			"subscription_id", sub.ID,
			"original_period_start", periods[0].start,
			"original_period_end", periods[0].end,
			"new_period_start", sub.CurrentPeriodStart,
			"new_period_end", sub.CurrentPeriodEnd,
			"process_up_to", now,
			"periods_processed", len(periods)-1,
			"has_end_date", sub.EndDate != nil)

		return nil
	})

	if err != nil {
		s.Logger.Errorw("failed to process subscription period",
			"subscription_id", sub.ID,
			"error", err)
		return err
	}

	return nil
}

func createChargeResponse(priceObj *price.Price, quantity decimal.Decimal, cost decimal.Decimal, meterDisplayName string) *dto.SubscriptionUsageByMetersResponse {
	if priceObj == nil {
		return nil
	}

	finalAmount := price.FormatAmountToFloat64WithPrecision(cost, priceObj.Currency)

	return &dto.SubscriptionUsageByMetersResponse{
		Amount:           finalAmount,
		Currency:         priceObj.Currency,
		DisplayAmount:    price.GetDisplayAmountWithPrecision(cost, priceObj.Currency),
		Quantity:         quantity.InexactFloat64(),
		MeterID:          priceObj.MeterID,
		MeterDisplayName: meterDisplayName,
		Price:            priceObj,
	}
}

// filterValidPricesForSubscription filters prices that are valid for a subscription
// This utility function can be used for both plans and addons
func filterValidPricesForSubscription(prices []*dto.PriceResponse, subscription *subscription.Subscription) []*dto.PriceResponse {
	var validPrices []*dto.PriceResponse
	for _, p := range prices {
		if types.IsMatchingCurrency(p.Price.Currency, subscription.Currency) &&
			p.Price.BillingPeriod == subscription.BillingPeriod &&
			p.Price.BillingPeriodCount == subscription.BillingPeriodCount {
			validPrices = append(validPrices, p)
		}
	}
	return validPrices
}

// ValidateAndFilterPricesForSubscription validates and filters prices for a subscription
// This method follows the same validation pattern as plans and can be reused for addons
func (s *subscriptionService) ValidateAndFilterPricesForSubscription(
	ctx context.Context,
	entityID string,
	entityType types.PriceEntityType,
	subscription *subscription.Subscription,
) ([]*dto.PriceResponse, error) {
	// Get prices for the entity (plan or addon)
	priceService := NewPriceService(s.ServiceParams)

	var pricesResponse *dto.ListPricesResponse
	var err error

	if entityType == types.PRICE_ENTITY_TYPE_PLAN {
		pricesResponse, err = priceService.GetPricesByPlanID(ctx, entityID)
	} else if entityType == types.PRICE_ENTITY_TYPE_ADDON {
		pricesResponse, err = priceService.GetPricesByAddonID(ctx, entityID)
	}

	if err != nil {
		return nil, err
	}

	if len(pricesResponse.Items) == 0 {
		return nil, ierr.NewError("no prices found for entity").
			WithHint("The entity must have at least one price to create a subscription").
			WithReportableDetails(map[string]interface{}{
				"entity_id":   entityID,
				"entity_type": entityType,
			}).
			Mark(ierr.ErrValidation)
	}

	// Filter prices for subscription that are valid for the entity
	validPrices := filterValidPricesForSubscription(pricesResponse.Items, subscription)
	if len(validPrices) == 0 {
		return nil, ierr.NewError("no valid prices found for subscription").
			WithHint("No prices match the subscription criteria").
			WithReportableDetails(map[string]interface{}{
				"entity_id":       entityID,
				"entity_type":     entityType,
				"billing_period":  subscription.BillingPeriod,
				"billing_cadence": subscription.BillingCadence,
				"currency":        subscription.Currency,
			}).
			Mark(ierr.ErrValidation)
	}

	return validPrices, nil
}

// PauseSubscription pauses a subscription
func (s *subscriptionService) PauseSubscription(
	ctx context.Context,
	subscriptionID string,
	req *dto.PauseSubscriptionRequest,
) (*dto.PauseSubscriptionResponse, error) {
	if err := req.Validate(); err != nil {
		return nil, err
	}

	// Get the subscription
	sub, lineItems, err := s.SubRepo.GetWithLineItems(ctx, subscriptionID)
	if err != nil {
		return nil, ierr.WithError(err).
			WithHint("Failed to get subscription for pausing").
			Mark(ierr.ErrNotFound)
	}
	sub.LineItems = lineItems

	// Validate subscription can be paused
	if sub.SubscriptionStatus != types.SubscriptionStatusActive {
		return nil, ierr.NewError("invalid subscription status").
			WithHint("Subscription is not active").
			WithReportableDetails(map[string]any{
				"status": sub.SubscriptionStatus,
			}).
			Mark(ierr.ErrValidation)
	}

	// Calculate pause start and end
	pauseStart, pauseEnd, err := s.calculatePauseStartEnd(req, sub)
	if err != nil {
		return nil, err
	}

	// Use the unified billing impact calculator
	impact, err := s.calculateBillingImpact(ctx, sub, lineItems, *pauseStart, pauseEnd, false, nil)
	if err != nil {
		return nil, ierr.WithError(err).
			WithHint("Failed to calculate billing impact").
			Mark(ierr.ErrValidation)
	}

	// If this is a dry run, return the impact without making changes
	if req.DryRun {
		return &dto.PauseSubscriptionResponse{
			BillingImpact: impact,
			DryRun:        true,
		}, nil
	}

	// Create the pause record and update the subscription
	sub, pause, err := s.executePause(ctx, sub, req, pauseStart, pauseEnd)
	if err != nil {
		return nil, err
	}

	response := dto.NewSubscriptionPauseResponse(sub, pause)
	response.BillingImpact = impact

	// Return the response
	// Publish webhook event
	s.publishInternalWebhookEvent(ctx, types.WebhookEventSubscriptionUpdated, subscriptionID)
	s.publishInternalWebhookEvent(ctx, types.WebhookEventSubscriptionPaused, subscriptionID)
	return response, nil
}

// executePause creates the pause record and updates the subscription
func (s *subscriptionService) executePause(
	ctx context.Context,
	sub *subscription.Subscription,
	req *dto.PauseSubscriptionRequest,
	pauseStart *time.Time,
	pauseEnd *time.Time,
) (*subscription.Subscription, *subscription.SubscriptionPause, error) {
	// Set pause status based on mode
	pauseStatus := types.PauseStatusActive
	if req.PauseMode == types.PauseModeScheduled || req.PauseMode == types.PauseModePeriodEnd {
		pauseStatus = types.PauseStatusScheduled
	}

	// Create the pause record
	pause := &subscription.SubscriptionPause{
		ID:                  types.GenerateUUIDWithPrefix(types.UUID_PREFIX_SUBSCRIPTION_PAUSE),
		SubscriptionID:      sub.ID,
		PauseStatus:         pauseStatus,
		PauseMode:           req.PauseMode,
		ResumeMode:          types.ResumeModeAuto, // Default to auto resume if pause end is set
		PauseStart:          *pauseStart,
		PauseEnd:            pauseEnd,
		ResumedAt:           nil,
		OriginalPeriodStart: sub.CurrentPeriodStart,
		OriginalPeriodEnd:   sub.CurrentPeriodEnd,
		Reason:              req.Reason,
		Metadata:            req.Metadata,
		EnvironmentID:       sub.EnvironmentID,
		BaseModel:           types.GetDefaultBaseModel(ctx),
	}

	// Update the subscription
	sub.PauseStatus = pauseStatus
	sub.ActivePauseID = lo.ToPtr(pause.ID)

	// Only change subscription status to paused for immediate pauses
	if req.PauseMode == types.PauseModeImmediate {
		sub.SubscriptionStatus = types.SubscriptionStatusPaused
	}

	// Execute the transaction
	err := s.DB.WithTx(ctx, func(txCtx context.Context) error {
		// Create the pause record
		if err := s.SubRepo.CreatePause(txCtx, pause); err != nil {
			return err
		}

		// Update the subscription
		if err := s.SubRepo.Update(txCtx, sub); err != nil {
			return err
		}

		return nil
	})

	if err != nil {
		return nil, nil, err
	}

	return sub, pause, nil
}

// ResumeSubscription resumes a paused subscription
func (s *subscriptionService) ResumeSubscription(
	ctx context.Context,
	subscriptionID string,
	req *dto.ResumeSubscriptionRequest,
) (*dto.ResumeSubscriptionResponse, error) {
	if err := req.Validate(); err != nil {
		return nil, err
	}

	// Get the subscription with its pauses
	_, pauses, err := s.SubRepo.GetWithPauses(ctx, subscriptionID)
	if err != nil {
		return nil, err
	}
	// get the line items
	sub, lineItems, err := s.SubRepo.GetWithLineItems(ctx, subscriptionID)
	if err != nil {
		return nil, err
	}
	sub.LineItems = lineItems
	sub.Pauses = pauses

	// Validate subscription can be resumed
	if sub.SubscriptionStatus != types.SubscriptionStatusPaused &&
		sub.PauseStatus != types.PauseStatusScheduled {
		return nil, ierr.NewError("invalid subscription status").
			WithHint("Subscription is not paused").
			WithReportableDetails(map[string]any{
				"status": sub.SubscriptionStatus,
			}).
			Mark(ierr.ErrValidation)
	}

	if sub.ActivePauseID == nil {
		return nil, ierr.NewError("invalid subscription status").
			WithHint("Subscription has no active pause").
			Mark(ierr.ErrValidation)
	}

	// Find the active pause
	var activePause *subscription.SubscriptionPause
	for _, p := range pauses {
		if p.ID == *sub.ActivePauseID {
			activePause = p
			break
		}
	}

	if activePause == nil {
		return nil, ierr.NewError("invalid subscription status").
			WithHint("Active pause not found").
			Mark(ierr.ErrValidation)
	}

	// Use the unified billing impact calculator
	impact, err := s.calculateBillingImpact(ctx, sub, lineItems, activePause.PauseStart, activePause.PauseEnd, true, activePause)
	if err != nil {
		return nil, ierr.WithError(err).
			WithHint("Failed to calculate billing impact").
			Mark(ierr.ErrValidation)
	}

	// If this is a dry run, return the impact without making changes
	if req.DryRun {
		return &dto.ResumeSubscriptionResponse{
			BillingImpact: impact,
			DryRun:        true,
		}, nil
	}

	// Resume the subscription
	sub, activePause, err = s.executeResume(ctx, sub, activePause, req)
	if err != nil {
		return nil, err
	}

	// Publish webhook event
	s.publishInternalWebhookEvent(ctx, types.WebhookEventSubscriptionUpdated, subscriptionID)
	s.publishInternalWebhookEvent(ctx, types.WebhookEventSubscriptionResumed, subscriptionID)

	// Return the response
	return &dto.ResumeSubscriptionResponse{
		Subscription: &dto.SubscriptionResponse{
			Subscription: sub,
		},
		Pause: &dto.SubscriptionPauseResponse{
			SubscriptionPause: activePause,
		},
		BillingImpact: impact,
		DryRun:        false,
	}, nil
}

// executeResume updates the subscription and pause record for a resume operation
func (s *subscriptionService) executeResume(
	ctx context.Context,
	sub *subscription.Subscription,
	activePause *subscription.SubscriptionPause,
	req *dto.ResumeSubscriptionRequest,
) (*subscription.Subscription, *subscription.SubscriptionPause, error) {
	// Update the pause record
	now := time.Now()
	activePause.PauseStatus = types.PauseStatusCompleted
	activePause.ResumeMode = req.ResumeMode
	activePause.ResumedAt = &now
	activePause.Metadata = req.Metadata
	activePause.UpdatedBy = types.GetUserID(ctx)

	// Calculate the pause duration
	pauseDuration := now.Sub(activePause.PauseStart)

	// Update the subscription
	sub.PauseStatus = types.PauseStatusNone
	sub.ActivePauseID = nil

	// Only change subscription status if it was paused
	if sub.SubscriptionStatus == types.SubscriptionStatusPaused {
		sub.SubscriptionStatus = types.SubscriptionStatusActive
	}

	// Adjust the billing period by the pause duration
	sub.CurrentPeriodEnd = sub.CurrentPeriodEnd.Add(pauseDuration)

	// Execute the transaction
	err := s.DB.WithTx(ctx, func(txCtx context.Context) error {
		// Update the pause record
		if err := s.SubRepo.UpdatePause(txCtx, activePause); err != nil {
			return err
		}

		// Update the subscription
		if err := s.SubRepo.Update(txCtx, sub); err != nil {
			return err
		}

		return nil
	})

	if err != nil {
		return nil, nil, err
	}

	return sub, activePause, nil
}

// GetPause gets a subscription pause by ID
func (s *subscriptionService) GetPause(ctx context.Context, pauseID string) (*subscription.SubscriptionPause, error) {
	pause, err := s.SubRepo.GetPause(ctx, pauseID)
	if err != nil {
		return nil, err
	}
	return pause, nil
}

// ListPauses lists all pauses for a subscription
func (s *subscriptionService) ListPauses(ctx context.Context, subscriptionID string) (*dto.ListSubscriptionPausesResponse, error) {
	pauses, err := s.SubRepo.ListPauses(ctx, subscriptionID)
	if err != nil {
		return nil, err
	}
	return dto.NewListSubscriptionPausesResponse(pauses), nil
}

// CalculatePauseImpact calculates the billing impact of pausing a subscription
func (s *subscriptionService) CalculatePauseImpact(
	ctx context.Context,
	subscriptionID string,
	req *dto.PauseSubscriptionRequest,
) (*types.BillingImpactDetails, error) {
	// Get the subscription
	sub, lineItems, err := s.SubRepo.GetWithLineItems(ctx, subscriptionID)
	if err != nil {
		return nil, err
	}

	// Validate subscription can be paused
	if sub.SubscriptionStatus != types.SubscriptionStatusActive {
		return nil, ierr.NewError("invalid subscription status").
			WithHint("Subscription is not active").
			WithReportableDetails(map[string]any{
				"status": sub.SubscriptionStatus,
			}).
			Mark(ierr.ErrValidation)
	}

	// Calculate pause start and end
	pauseStart, pauseEnd, err := s.calculatePauseStartEnd(req, sub)
	if err != nil {
		return nil, err
	}

	// Use the unified billing impact calculator
	return s.calculateBillingImpact(ctx, sub, lineItems, *pauseStart, pauseEnd, false, nil)
}

// CalculateResumeImpact calculates the billing impact of resuming a subscription
func (s *subscriptionService) CalculateResumeImpact(
	ctx context.Context,
	subscriptionID string,
	req *dto.ResumeSubscriptionRequest,
) (*types.BillingImpactDetails, error) {
	// Get the subscription with its pauses
	_, pauses, err := s.SubRepo.GetWithPauses(ctx, subscriptionID)
	if err != nil {
		return nil, err
	}

	// get the line items
	sub, lineItems, err := s.SubRepo.GetWithLineItems(ctx, subscriptionID)
	if err != nil {
		return nil, err
	}
	sub.LineItems = lineItems
	sub.Pauses = pauses

	// Validate subscription can be resumed
	if sub.SubscriptionStatus != types.SubscriptionStatusPaused &&
		sub.PauseStatus != types.PauseStatusScheduled {
		return nil, ierr.NewError("invalid subscription status").
			WithHint("Subscription is not paused").
			WithReportableDetails(map[string]any{
				"status": sub.SubscriptionStatus,
			}).
			Mark(ierr.ErrValidation)
	}

	if sub.ActivePauseID == nil {
		return nil, ierr.NewError("invalid subscription status").
			WithHint("Subscription has no active pause").
			Mark(ierr.ErrValidation)
	}

	// Find the active pause
	var activePause *subscription.SubscriptionPause
	for _, p := range pauses {
		if p.ID == *sub.ActivePauseID {
			activePause = p
			break
		}
	}

	if activePause == nil {
		return nil, ierr.NewError("invalid subscription status").
			WithHint("Active pause not found").
			Mark(ierr.ErrValidation)
	}

	// Use the unified billing impact calculator
	return s.calculateBillingImpact(ctx, sub, lineItems, activePause.PauseStart, activePause.PauseEnd, true, activePause)
}

// Pause subscription helper methods

// calculatePauseStartEnd calculates the pause start and end dates based on the pause mode
// requested input and the subscription's current period end date.
// TODO: add a config check for max pause duration and make it configurable for each tenant
func (s *subscriptionService) calculatePauseStartEnd(req *dto.PauseSubscriptionRequest, sub *subscription.Subscription) (*time.Time, *time.Time, error) {
	now := time.Now().UTC()

	// First lets handle pause_start date based on pause mode
	var pauseStart, pauseEnd *time.Time
	switch req.PauseMode {
	case types.PauseModeImmediate:
		pauseStart = &now
	case types.PauseModeScheduled:
		pauseStart = req.PauseStart
	case types.PauseModePeriodEnd:
		pauseStart = lo.ToPtr(sub.CurrentPeriodEnd)
	default:
		return nil, nil, ierr.NewError("invalid pause mode").
			WithHint("Invalid pause mode").
			WithReportableDetails(map[string]any{
				"pauseMode": req.PauseMode,
			}).
			Mark(ierr.ErrValidation)
	}

	if pauseStart == nil || pauseStart.IsZero() {
		return nil, nil, ierr.NewError("invalid pause start date").
			WithHint("Pause start date is required").
			Mark(ierr.ErrValidation)
	}

	if req.PauseDays != nil {
		pauseEnd = lo.ToPtr(pauseStart.AddDate(0, 0, *req.PauseDays))
	} else if req.PauseEnd != nil {
		pauseEnd = req.PauseEnd
	}

	if pauseEnd == nil || pauseEnd.IsZero() || pauseEnd.Before(*pauseStart) {
		return nil, nil, ierr.NewError("invalid pause end date").
			WithHint("Pause end date is not valid").
			WithReportableDetails(map[string]any{
				"pauseStart": pauseStart,
				"pauseEnd":   pauseEnd,
			}).
			Mark(ierr.ErrValidation)
	}

	return pauseStart, pauseEnd, nil
}

// calculateBillingImpact calculates the billing impact of pause/resume operations
func (s *subscriptionService) calculateBillingImpact(
	_ context.Context,
	sub *subscription.Subscription,
	lineItems []*subscription.SubscriptionLineItem,
	pauseStart time.Time,
	pauseEnd *time.Time,
	isResume bool,
	activePause *subscription.SubscriptionPause,
) (*types.BillingImpactDetails, error) {
	// Initialize impact details
	impact := &types.BillingImpactDetails{}

	// Get subscription configuration for billing model (advance vs. arrears)
	// TODO: handle this when we implement add ons with one time charges
	var invoiceCadence types.InvoiceCadence
	for _, li := range lineItems {
		if li.PriceType == types.PRICE_TYPE_FIXED {
			invoiceCadence = li.InvoiceCadence
			break
		}
	}

	// TODO: need to handle this better for cases with no fixed prices
	if invoiceCadence == "" {
		invoiceCadence = types.InvoiceCadenceArrear
	}

	// Set original period information
	if isResume && activePause != nil {
		impact.OriginalPeriodStart = &activePause.OriginalPeriodStart
		impact.OriginalPeriodEnd = &activePause.OriginalPeriodEnd
	} else {
		impact.OriginalPeriodStart = &sub.CurrentPeriodStart
		impact.OriginalPeriodEnd = &sub.CurrentPeriodEnd
	}

	now := time.Now()

	if isResume {
		// Resume impact calculation
		if activePause == nil {
			return nil, ierr.NewError("missing active pause").
				WithHint("Cannot calculate resume impact without active pause").
				Mark(ierr.ErrValidation)
		}

		// Calculate pause duration
		pauseDuration := now.Sub(activePause.PauseStart)
		impact.PauseDurationDays = int(pauseDuration.Hours() / 24)

		// Set next billing date to now for immediate resumes
		impact.NextBillingDate = &now

		// Calculate adjusted period dates
		adjustedStart := now
		adjustedEnd := activePause.OriginalPeriodEnd.Add(pauseDuration)
		impact.AdjustedPeriodStart = &adjustedStart
		impact.AdjustedPeriodEnd = &adjustedEnd

		// Calculate next billing amount based on billing model
		if invoiceCadence == types.InvoiceCadenceAdvance {
			// For advance billing, calculate the prorated amount for the resumed period
			// This is a simplified calculation - in a real implementation, you would
			// need to consider the subscription's line items, pricing, etc.
			totalPeriodDuration := activePause.OriginalPeriodEnd.Sub(activePause.OriginalPeriodStart)
			remainingDuration := adjustedEnd.Sub(now)
			if totalPeriodDuration > 0 {
				remainingRatio := float64(remainingDuration) / float64(totalPeriodDuration)
				impact.NextBillingAmount = decimal.NewFromFloat(100.00 * remainingRatio) // Placeholder value
			}
		} else {
			// For arrears billing, no immediate charge on resume
			impact.NextBillingAmount = decimal.Zero
		}
	} else {
		// Pause impact calculation

		// Calculate the current period adjustment (credit for unused time)
		if invoiceCadence == types.InvoiceCadenceAdvance {
			// For advance billing, calculate credit for unused portion
			totalPeriodDuration := sub.CurrentPeriodEnd.Sub(sub.CurrentPeriodStart)
			unusedDuration := sub.CurrentPeriodEnd.Sub(pauseStart)
			if totalPeriodDuration > 0 {
				unusedRatio := float64(unusedDuration) / float64(totalPeriodDuration)
				// Negative value indicates a credit to the customer
				impact.PeriodAdjustmentAmount = decimal.NewFromFloat(-100.00 * unusedRatio) // Placeholder value
			}
		} else {
			// For arrears billing, calculate charge for used portion
			totalPeriodDuration := sub.CurrentPeriodEnd.Sub(sub.CurrentPeriodStart)
			usedDuration := pauseStart.Sub(sub.CurrentPeriodStart)
			if totalPeriodDuration > 0 {
				usedRatio := float64(usedDuration) / float64(totalPeriodDuration)
				impact.PeriodAdjustmentAmount = decimal.NewFromFloat(100.00 * usedRatio) // Placeholder value
			}
		}

		// Calculate pause duration and next billing date
		if pauseEnd != nil {
			pauseDuration := pauseEnd.Sub(pauseStart)
			impact.PauseDurationDays = int(pauseDuration.Hours() / 24)
			impact.NextBillingDate = pauseEnd

			// Calculate adjusted period dates
			adjustedStart := pauseStart
			adjustedEnd := sub.CurrentPeriodEnd.Add(pauseDuration)
			impact.AdjustedPeriodStart = &adjustedStart
			impact.AdjustedPeriodEnd = &adjustedEnd
		} else {
			// For indefinite pauses, use a default of 30 days for estimation
			defaultPauseDays := 30
			impact.PauseDurationDays = defaultPauseDays
			estimatedEnd := pauseStart.AddDate(0, 0, defaultPauseDays)
			impact.NextBillingDate = &estimatedEnd

			// Calculate adjusted period dates
			adjustedStart := pauseStart
			adjustedEnd := sub.CurrentPeriodEnd.AddDate(0, 0, defaultPauseDays)
			impact.AdjustedPeriodStart = &adjustedStart
			impact.AdjustedPeriodEnd = &adjustedEnd
		}
	}

	return impact, nil
}

func (s *subscriptionService) publishInternalWebhookEvent(ctx context.Context, eventName string, subscriptionID string) {

	eventPayload := webhookDto.InternalSubscriptionEvent{
		SubscriptionID: subscriptionID,
		TenantID:       types.GetTenantID(ctx),
	}

	webhookPayload, err := json.Marshal(eventPayload)

	if err != nil {
		s.Logger.Errorw("failed to marshal webhook payload", "error", err)
		return
	}

	webhookEvent := &types.WebhookEvent{
		ID:            types.GenerateUUIDWithPrefix(types.UUID_PREFIX_WEBHOOK_EVENT),
		EventName:     eventName,
		TenantID:      types.GetTenantID(ctx),
		EnvironmentID: types.GetEnvironmentID(ctx),
		UserID:        types.GetUserID(ctx),
		Timestamp:     time.Now().UTC(),
		Payload:       json.RawMessage(webhookPayload),
	}
	if err := s.WebhookPublisher.PublishWebhook(ctx, webhookEvent); err != nil {
		s.Logger.Errorf("failed to publish %s event: %v", webhookEvent.EventName, err)
	}
}

// CreateSubscriptionSchedule creates a subscription schedule
func (s *subscriptionService) CreateSubscriptionSchedule(ctx context.Context, req *dto.CreateSubscriptionScheduleRequest) (*dto.SubscriptionScheduleResponse, error) {
	if err := req.Validate(); err != nil {
		return nil, err
	}

	// Verify subscription exists
	sub, _, err := s.SubRepo.GetWithLineItems(ctx, req.SubscriptionID)
	if err != nil {
		return nil, err
	}

	// Check if a schedule already exists for the subscription
	if s.SubscriptionScheduleRepo == nil {
		return nil, ierr.NewError("subscription repository does not support schedules").
			WithHint("Schedule functionality is not supported").
			Mark(ierr.ErrInternal)
	}

	// Check if a schedule already exists
	existingSchedule, err := s.SubscriptionScheduleRepo.GetBySubscriptionID(ctx, req.SubscriptionID)
	if err == nil && existingSchedule != nil {
		return nil, ierr.NewError("subscription already has a schedule").
			WithHint("A subscription can only have one schedule").
			WithReportableDetails(map[string]interface{}{
				"subscription_id": req.SubscriptionID,
				"schedule_id":     existingSchedule.ID,
			}).
			Mark(ierr.ErrAlreadyExists)
	}

	// Create the schedule
	schedule := &subscription.SubscriptionSchedule{
		ID:                types.GenerateUUIDWithPrefix(types.UUID_PREFIX_SUBSCRIPTION_SCHEDULE),
		SubscriptionID:    req.SubscriptionID,
		ScheduleStatus:    types.ScheduleStatusActive,
		CurrentPhaseIndex: 0,
		EndBehavior:       req.EndBehavior,
		StartDate:         sub.StartDate,
		Metadata:          types.Metadata{},
		EnvironmentID:     types.GetEnvironmentID(ctx),
		BaseModel:         types.GetDefaultBaseModel(ctx),
	}

	// Create phases
	phases := make([]*subscription.SchedulePhase, 0, len(req.Phases))
	for i, phaseInput := range req.Phases {
		// Convert line items to the domain model type
		lineItems := make([]types.SchedulePhaseLineItem, 0, len(phaseInput.LineItems))
		for _, item := range phaseInput.LineItems {
			lineItems = append(lineItems, types.SchedulePhaseLineItem{
				PriceID:     item.PriceID,
				Quantity:    item.Quantity,
				DisplayName: item.DisplayName,
				Metadata:    types.Metadata(item.Metadata),
			})
		}

		// Convert credit grants to the domain model type
		creditGrants := make([]types.SchedulePhaseCreditGrant, 0, len(phaseInput.CreditGrants))
		for _, grant := range phaseInput.CreditGrants {
			creditGrants = append(creditGrants, types.SchedulePhaseCreditGrant{
				Name:                   grant.Name,
				Scope:                  grant.Scope,
				PlanID:                 grant.PlanID,
				Credits:                grant.Credits,
				Cadence:                grant.Cadence,
				Period:                 grant.Period,
				PeriodCount:            grant.PeriodCount,
				ExpirationType:         grant.ExpirationType,
				ExpirationDuration:     grant.ExpirationDuration,
				ExpirationDurationUnit: grant.ExpirationDurationUnit,
				Priority:               grant.Priority,
				Metadata:               grant.Metadata,
			})
		}

		phase := &subscription.SchedulePhase{
			ID:               types.GenerateUUIDWithPrefix(types.UUID_PREFIX_SUBSCRIPTION_SCHEDULE_PHASE),
			ScheduleID:       schedule.ID,
			PhaseIndex:       i,
			StartDate:        phaseInput.StartDate,
			EndDate:          phaseInput.EndDate,
			CommitmentAmount: &phaseInput.CommitmentAmount,
			OverageFactor:    &phaseInput.OverageFactor,
			LineItems:        lineItems,
			CreditGrants:     creditGrants,
			Metadata:         phaseInput.Metadata,
			EnvironmentID:    types.GetEnvironmentID(ctx),
			BaseModel:        types.GetDefaultBaseModel(ctx),
		}
		phases = append(phases, phase)
	}

	// Create the schedule with phases
	err = s.SubscriptionScheduleRepo.CreateWithPhases(ctx, schedule, phases)
	if err != nil {
		return nil, ierr.WithError(err).
			WithHint("Failed to create subscription schedule").
			WithReportableDetails(map[string]interface{}{
				"subscription_id": req.SubscriptionID,
				"phase_count":     len(phases),
			}).
			Mark(ierr.ErrDatabase)
	}

	// Set the phases to the schedule before returning
	schedule.Phases = phases
	return dto.SubscriptionScheduleResponseFromDomain(schedule), nil
}

// GetSubscriptionSchedule gets a subscription schedule by ID
func (s *subscriptionService) GetSubscriptionSchedule(ctx context.Context, id string) (*dto.SubscriptionScheduleResponse, error) {
	if s.SubscriptionScheduleRepo == nil {
		return nil, ierr.NewError("subscription repository does not support schedules").
			WithHint("Schedule functionality is not supported").
			Mark(ierr.ErrInternal)
	}

	schedule, err := s.SubscriptionScheduleRepo.Get(ctx, id)
	if err != nil {
		return nil, err
	}

	return dto.SubscriptionScheduleResponseFromDomain(schedule), nil
}

// GetScheduleBySubscriptionID gets a subscription schedule by subscription ID
func (s *subscriptionService) GetScheduleBySubscriptionID(ctx context.Context, subscriptionID string) (*dto.SubscriptionScheduleResponse, error) {
	// If repository doesn't support schedules, return nil instead of error
	// This allows graceful fallback for backward compatibility
	if s.SubscriptionScheduleRepo == nil {
		s.Logger.Warnw("subscription schedule repository is not configured",
			"subscription_id", subscriptionID)
		return nil, nil
	}

	schedule, err := s.SubscriptionScheduleRepo.GetBySubscriptionID(ctx, subscriptionID)
	if err != nil {
		// Not found is a valid response - the subscription may not have a schedule
		if ierr.IsNotFound(err) {
			return nil, nil
		}
		return nil, err
	}

	if schedule == nil {
		return nil, nil
	}

	return dto.SubscriptionScheduleResponseFromDomain(schedule), nil
}

// UpdateSubscriptionSchedule updates a subscription schedule
func (s *subscriptionService) UpdateSubscriptionSchedule(ctx context.Context, id string, req *dto.UpdateSubscriptionScheduleRequest) (*dto.SubscriptionScheduleResponse, error) {
	if s.SubscriptionScheduleRepo == nil {
		return nil, ierr.NewError("subscription repository does not support schedules").
			WithHint("Schedule functionality is not supported").
			Mark(ierr.ErrInternal)
	}

	// Get the current schedule
	schedule, err := s.SubscriptionScheduleRepo.Get(ctx, id)
	if err != nil {
		return nil, err
	}

	// Update the fields
	if req.Status != "" {
		schedule.ScheduleStatus = req.Status
	}

	if req.EndBehavior != "" {
		schedule.EndBehavior = req.EndBehavior
	}

	// Update in the database
	if err := s.SubscriptionScheduleRepo.Update(ctx, schedule); err != nil {
		return nil, err
	}

	// Get fresh data
	updatedSchedule, err := s.SubscriptionScheduleRepo.Get(ctx, id)
	if err != nil {
		return nil, err
	}

	return dto.SubscriptionScheduleResponseFromDomain(updatedSchedule), nil
}

// createScheduleFromPhases creates a schedule and its phases for a subscription
func (s *subscriptionService) createScheduleFromPhases(ctx context.Context, sub *subscription.Subscription, phaseInputs []dto.SubscriptionSchedulePhaseInput) (*subscription.SubscriptionSchedule, error) {
	// Create the schedule
	schedule := &subscription.SubscriptionSchedule{
		ID:                types.GenerateUUIDWithPrefix(types.UUID_PREFIX_SUBSCRIPTION_SCHEDULE),
		SubscriptionID:    sub.ID,
		ScheduleStatus:    types.ScheduleStatusActive,
		CurrentPhaseIndex: 0,
		EndBehavior:       types.EndBehaviorRelease,
		StartDate:         sub.StartDate,
		Metadata:          types.Metadata{},
		EnvironmentID:     types.GetEnvironmentID(ctx),
		BaseModel:         types.GetDefaultBaseModel(ctx),
	}

	// Create phases
	phases := make([]*subscription.SchedulePhase, 0, len(phaseInputs))
	for i, phaseInput := range phaseInputs {
		// Convert line items to the domain model type
		lineItems := make([]types.SchedulePhaseLineItem, 0, len(phaseInput.LineItems))
		for _, item := range phaseInput.LineItems {
			lineItems = append(lineItems, types.SchedulePhaseLineItem{
				PriceID:     item.PriceID,
				Quantity:    item.Quantity,
				DisplayName: item.DisplayName,
				Metadata:    item.Metadata,
			})
		}

		// Convert credit grants to the domain model type
		creditGrants := make([]types.SchedulePhaseCreditGrant, 0, len(phaseInput.CreditGrants))
		for _, grant := range phaseInput.CreditGrants {
			creditGrants = append(creditGrants, types.SchedulePhaseCreditGrant{
				Name:                   grant.Name,
				Scope:                  grant.Scope,
				PlanID:                 grant.PlanID,
				Credits:                grant.Credits,
				Cadence:                grant.Cadence,
				Period:                 grant.Period,
				PeriodCount:            grant.PeriodCount,
				ExpirationType:         grant.ExpirationType,
				ExpirationDuration:     grant.ExpirationDuration,
				ExpirationDurationUnit: grant.ExpirationDurationUnit,
				Priority:               grant.Priority,
				Metadata:               grant.Metadata,
			})
		}

		phase := &subscription.SchedulePhase{
			ID:               types.GenerateUUIDWithPrefix(types.UUID_PREFIX_SUBSCRIPTION_SCHEDULE_PHASE),
			ScheduleID:       schedule.ID,
			PhaseIndex:       i,
			StartDate:        phaseInput.StartDate,
			EndDate:          phaseInput.EndDate,
			CommitmentAmount: &phaseInput.CommitmentAmount,
			OverageFactor:    &phaseInput.OverageFactor,
			LineItems:        lineItems,
			CreditGrants:     creditGrants,
			Metadata:         phaseInput.Metadata,
			EnvironmentID:    types.GetEnvironmentID(ctx),
			BaseModel:        types.GetDefaultBaseModel(ctx),
		}
		phases = append(phases, phase)
	}

	// Create the schedule with phases
	err := s.SubscriptionScheduleRepo.CreateWithPhases(ctx, schedule, phases)
	if err != nil {
		return nil, ierr.WithError(err).
			WithHint("Failed to create subscription schedule").
			WithReportableDetails(map[string]interface{}{
				"subscription_id": sub.ID,
				"phase_count":     len(phases),
			}).
			Mark(ierr.ErrDatabase)
	}

	// Set the phases to the schedule before returning
	schedule.Phases = phases
	return schedule, nil
}

// AddSchedulePhase adds a new phase to an existing subscription schedule
func (s *subscriptionService) AddSchedulePhase(ctx context.Context, scheduleID string, req *dto.AddSchedulePhaseRequest) (*dto.SubscriptionScheduleResponse, error) {
	if err := req.Validate(); err != nil {
		return nil, err
	}

	if s.SubscriptionScheduleRepo == nil {
		return nil, ierr.NewError("subscription repository does not support schedules").
			WithHint("Schedule functionality is not supported").
			Mark(ierr.ErrInternal)
	}

	// Get the existing schedule with its phases
	schedule, err := s.SubscriptionScheduleRepo.Get(ctx, scheduleID)
	if err != nil {
		return nil, err
	}

	// Get the subscription to validate against its dates
	existingSubscription, _, err := s.SubRepo.GetWithLineItems(ctx, schedule.SubscriptionID)
	if err != nil {
		return nil, err
	}

	// Load existing phases
	existingPhases, err := s.SubscriptionScheduleRepo.ListPhases(ctx, scheduleID)
	if err != nil {
		return nil, ierr.WithError(err).
			WithHint("Failed to list existing phases").
			Mark(ierr.ErrDatabase)
	}

	// Validate that the new phase's start date is not before subscription start date
	if req.Phase.StartDate.Before(existingSubscription.StartDate) {
		return nil, ierr.NewError("phase start date cannot be before subscription start date").
			WithHint("The phase must start on or after the subscription start date").
			WithReportableDetails(map[string]interface{}{
				"subscription_start_date": existingSubscription.StartDate,
				"phase_start_date":        req.Phase.StartDate,
			}).
			Mark(ierr.ErrValidation)
	}

	// If subscription has an end date, validate the phase doesn't extend beyond it
	if existingSubscription.EndDate != nil && req.Phase.EndDate != nil && req.Phase.EndDate.After(*existingSubscription.EndDate) {
		return nil, ierr.NewError("phase end date cannot be after subscription end date").
			WithHint("The phase must end on or before the subscription end date").
			WithReportableDetails(map[string]interface{}{
				"subscription_end_date": existingSubscription.EndDate,
				"phase_end_date":        req.Phase.EndDate,
			}).
			Mark(ierr.ErrValidation)
	}

	// Sort phases by start date
	sort.Slice(existingPhases, func(i, j int) bool {
		return existingPhases[i].StartDate.Before(existingPhases[j].StartDate)
	})

	// SIMPLIFIED APPROACH: Only allow adding phases at the end of existing phases
	if len(existingPhases) > 0 {
		lastPhase := existingPhases[len(existingPhases)-1]

		// Check if the last phase has an end date
		if lastPhase.EndDate == nil {
			return nil, ierr.NewError("cannot add phase after an open-ended phase").
				WithHint("The last phase must have an end date to add a new phase").
				Mark(ierr.ErrValidation)
		}

		// Verify the new phase starts after the last existing phase ends
		if !req.Phase.StartDate.After(*lastPhase.EndDate) {
			return nil, ierr.NewError("new phase must start after the end of the last phase").
				WithHint("Phase cannot overlap with existing phases. Add phases only at the end of the schedule").
				WithReportableDetails(map[string]interface{}{
					"last_phase_end_date":  lastPhase.EndDate,
					"new_phase_start_date": req.Phase.StartDate,
				}).
				Mark(ierr.ErrValidation)
		}
	}

	// Create the new phase
	newPhase := &subscription.SchedulePhase{
		ID:               types.GenerateUUIDWithPrefix(types.UUID_PREFIX_SUBSCRIPTION_SCHEDULE_PHASE),
		ScheduleID:       scheduleID,
		PhaseIndex:       len(existingPhases), // Add as the next phase
		StartDate:        req.Phase.StartDate,
		EndDate:          req.Phase.EndDate,
		CommitmentAmount: &req.Phase.CommitmentAmount,
		OverageFactor:    &req.Phase.OverageFactor,
		Metadata:         req.Phase.Metadata,
		EnvironmentID:    types.GetEnvironmentID(ctx),
		BaseModel:        types.GetDefaultBaseModel(ctx),
	}

	// Convert line items
	if len(req.Phase.LineItems) > 0 {
		lineItems := make([]types.SchedulePhaseLineItem, 0, len(req.Phase.LineItems))
		for _, item := range req.Phase.LineItems {
			lineItems = append(lineItems, types.SchedulePhaseLineItem{
				PriceID:     item.PriceID,
				Quantity:    item.Quantity,
				DisplayName: item.DisplayName,
				Metadata:    types.Metadata(item.Metadata),
			})
		}
		newPhase.LineItems = lineItems
	}

	// Convert credit grants
	if len(req.Phase.CreditGrants) > 0 {
		creditGrants := make([]types.SchedulePhaseCreditGrant, 0, len(req.Phase.CreditGrants))
		for _, grant := range req.Phase.CreditGrants {
			creditGrants = append(creditGrants, types.SchedulePhaseCreditGrant{
				Name:                   grant.Name,
				Scope:                  grant.Scope,
				PlanID:                 grant.PlanID,
				Credits:                grant.Credits,
				Cadence:                grant.Cadence,
				Period:                 grant.Period,
				PeriodCount:            grant.PeriodCount,
				ExpirationType:         grant.ExpirationType,
				ExpirationDuration:     grant.ExpirationDuration,
				ExpirationDurationUnit: grant.ExpirationDurationUnit,
				Priority:               grant.Priority,
				Metadata:               grant.Metadata,
			})
		}
		newPhase.CreditGrants = creditGrants
	}

	// Create the new phase
	err = s.SubscriptionScheduleRepo.CreatePhase(ctx, newPhase)
	if err != nil {
		return nil, ierr.WithError(err).
			WithHint("Failed to add phase to subscription schedule").
			WithReportableDetails(map[string]interface{}{
				"schedule_id": scheduleID,
			}).
			Mark(ierr.ErrDatabase)
	}

	// Update the schedule with the latest phase count
	schedule.UpdatedAt = time.Now()
	schedule.UpdatedBy = types.GetUserID(ctx)
	err = s.SubscriptionScheduleRepo.Update(ctx, schedule)
	if err != nil {
		return nil, ierr.WithError(err).
			WithHint("Failed to update subscription schedule").
			WithReportableDetails(map[string]interface{}{
				"schedule_id": scheduleID,
			}).
			Mark(ierr.ErrDatabase)
	}

	// Get the updated schedule to return in the response
	updatedSchedule, err := s.SubscriptionScheduleRepo.Get(ctx, scheduleID)
	if err != nil {
		return nil, err
	}

	return dto.SubscriptionScheduleResponseFromDomain(updatedSchedule), nil
}

// AddSubscriptionPhase adds a new phase to a subscription, creating a schedule if needed
// This is more user-friendly than AddSchedulePhase as it works directly with subscription IDs
func (s *subscriptionService) AddSubscriptionPhase(ctx context.Context, subscriptionID string, req *dto.AddSchedulePhaseRequest) (*dto.SubscriptionScheduleResponse, error) {
	if err := req.Validate(); err != nil {
		return nil, err
	}

	if s.SubscriptionScheduleRepo == nil {
		return nil, ierr.NewError("subscription repository does not support schedules").
			WithHint("Schedule functionality is not supported").
			Mark(ierr.ErrInternal)
	}

	// Get the subscription
	existingSubscription, lineItems, err := s.SubRepo.GetWithLineItems(ctx, subscriptionID)
	if err != nil {
		return nil, ierr.WithError(err).
			WithHint("Failed to get subscription").
			WithReportableDetails(map[string]interface{}{
				"subscription_id": subscriptionID,
			}).
			Mark(ierr.ErrNotFound)
	}

	// Validate that the new phase's start date is not before subscription start date
	if req.Phase.StartDate.Before(existingSubscription.StartDate) {
		return nil, ierr.NewError("phase start date cannot be before subscription start date").
			WithHint("The phase must start on or after the subscription start date").
			WithReportableDetails(map[string]interface{}{
				"subscription_start_date": existingSubscription.StartDate,
				"phase_start_date":        req.Phase.StartDate,
			}).
			Mark(ierr.ErrValidation)
	}

	if req.Phase.EndDate != nil && existingSubscription.EndDate != nil && req.Phase.StartDate.After(*existingSubscription.EndDate) {
		return nil, ierr.NewError("phase start date cannot be after subscription end date").
			WithHint("The phase must start before the subscription end date").
			WithReportableDetails(map[string]interface{}{
				"subscription_end_date": existingSubscription.EndDate,
				"phase_start_date":      req.Phase.StartDate,
			}).
			Mark(ierr.ErrValidation)
	}

	if existingSubscription.EndDate != nil && req.Phase.EndDate != nil && req.Phase.EndDate.After(*existingSubscription.EndDate) {
		return nil, ierr.NewError("phase end date cannot be after subscription end date").
			WithHint("The phase must end on or before the subscription end date").
			WithReportableDetails(map[string]interface{}{
				"subscription_end_date": existingSubscription.EndDate,
				"phase_end_date":        req.Phase.EndDate,
			}).
			Mark(ierr.ErrValidation)
	}

	// Check for existing schedule
	schedule, err := s.SubscriptionScheduleRepo.GetBySubscriptionID(ctx, subscriptionID)
	if err != nil && !ierr.IsNotFound(err) {
		// Error other than "not found"
		return nil, ierr.WithError(err).
			WithHint("Failed to check for existing schedule").
			Mark(ierr.ErrDatabase)
	}

	// No schedule exists, we need to create one
	if schedule == nil || err != nil {
		s.Logger.Infow("creating new schedule for subscription",
			"subscription_id", subscriptionID)

		// Create a schedule with initial phase from subscription start to new phase start
		initialPhases := []dto.SubscriptionSchedulePhaseInput{}

		// Only add initial phase if new phase doesn't start exactly at subscription start
		if !req.Phase.StartDate.Equal(existingSubscription.StartDate) {
			// Build a default initial phase based on subscription's current values
			initialPhase := dto.SubscriptionSchedulePhaseInput{
				BillingCycle:     existingSubscription.BillingCycle,
				StartDate:        existingSubscription.StartDate,
				EndDate:          &req.Phase.StartDate,
				CommitmentAmount: lo.FromPtr(existingSubscription.CommitmentAmount),
				OverageFactor:    lo.FromPtr(existingSubscription.OverageFactor),
				Metadata:         map[string]string{"created_by": "system", "reason": "auto-created-initial-phase"},
			}

			// Add line items from subscription
			for _, item := range lineItems {
				initialPhase.LineItems = append(initialPhase.LineItems, dto.SubscriptionLineItemRequest{
					PriceID:     item.PriceID,
					Quantity:    item.Quantity,
					DisplayName: item.DisplayName,
					Metadata:    item.Metadata,
				})
			}

			initialPhases = append(initialPhases, initialPhase)
		}

		// Add the new phase
		initialPhases = append(initialPhases, req.Phase)

		// Create the schedule with both phases
		createReq := &dto.CreateSubscriptionScheduleRequest{
			SubscriptionID: subscriptionID,
			EndBehavior:    types.EndBehaviorRelease,
			Phases:         initialPhases,
		}

		// Create the schedule
		return s.CreateSubscriptionSchedule(ctx, createReq)
	}

	// Schedule exists, add the phase to it
	return s.AddSchedulePhase(ctx, schedule.ID, req)
}

// TODO: This is not used anywhere
// HandleSubscriptionStateChange handles subscription state changes for credit grants
func (s *subscriptionService) HandleSubscriptionStateChange(ctx context.Context, subscriptionID string, oldStatus, newStatus types.SubscriptionStatus) error {
	s.Logger.Infow("handling subscription state change for credit grants",
		"subscription_id", subscriptionID,
		"old_status", oldStatus,
		"new_status", newStatus)

	switch {
	case newStatus == types.SubscriptionStatusActive && oldStatus != types.SubscriptionStatusActive:
		return s.handleSubscriptionActivation(ctx, subscriptionID)

	case newStatus == types.SubscriptionStatusCancelled:
		return s.handleSubscriptionCancellation(ctx, subscriptionID)

	case newStatus == types.SubscriptionStatusPaused:
		return s.handleSubscriptionPause(ctx, subscriptionID)

	case oldStatus == types.SubscriptionStatusPaused && newStatus == types.SubscriptionStatusActive:
		return s.handleSubscriptionResume(ctx, subscriptionID)

	default:
		s.Logger.Debugw("no action required for subscription state change",
			"subscription_id", subscriptionID,
			"old_status", oldStatus,
			"new_status", newStatus)
	}

	return nil
}

func (s *subscriptionService) handleSubscriptionActivation(ctx context.Context, subscriptionID string) error {
	// Process any deferred credits and trigger immediate processing for newly active subscription
	return nil
}

func (s *subscriptionService) handleSubscriptionCancellation(ctx context.Context, subscriptionID string) error {
	// Future: Cancel scheduled applications if we implement full application tracking
	s.Logger.Infow("subscription cancelled, future recurring grants will not be processed", "subscription_id", subscriptionID)
	return nil
}

func (s *subscriptionService) handleSubscriptionPause(ctx context.Context, subscriptionID string) error {
	// Future: Defer scheduled applications if we implement full application tracking
	s.Logger.Infow("subscription paused, recurring grants will be deferred", "subscription_id", subscriptionID)
	return nil
}

func (s *subscriptionService) handleSubscriptionResume(ctx context.Context, subscriptionID string) error {
	// Process any missed recurring grants
	return nil
}

// ApplyCouponsToSubscriptionWithLineItems applies both subscription-level and line item-level coupons to a subscription
func (s *subscriptionService) ApplyCouponsToSubscriptionWithLineItems(ctx context.Context, subscriptionID string, subscriptionCoupons []string, lineItemCoupons map[string][]string, lineItems []*subscription.SubscriptionLineItem) error {
	if len(subscriptionCoupons) == 0 && len(lineItemCoupons) == 0 {
		return nil
	}

	s.Logger.Infow("handling subscription and line item coupon associations",
		"subscription_id", subscriptionID,
		"subscription_coupon_count", len(subscriptionCoupons),
		"line_item_coupon_count", len(lineItemCoupons))

	// Create coupon service instance
	couponAssociationService := NewCouponAssociationService(s.ServiceParams)

	// Step 1: Apply subscription-level coupons
	if len(subscriptionCoupons) > 0 {
		err := couponAssociationService.ApplyCouponToSubscription(ctx, subscriptionCoupons, subscriptionID)
		if err != nil {
			return ierr.WithError(err).
				WithHint("Failed to apply subscription-level coupons").
				WithReportableDetails(map[string]interface{}{
					"subscription_id": subscriptionID,
					"coupon_ids":      subscriptionCoupons,
				}).
				Mark(ierr.ErrInternal)
		}

		s.Logger.Infow("successfully applied subscription-level coupons",
			"subscription_id", subscriptionID,
			"coupon_count", len(subscriptionCoupons))
	}

	// Step 2: Apply line item-level coupons
	if len(lineItemCoupons) > 0 {
		priceIDToLineItem := make(map[string]*subscription.SubscriptionLineItem)
		for _, lineItem := range lineItems {
			priceIDToLineItem[lineItem.PriceID] = lineItem
		}

		for priceID, couponIDs := range lineItemCoupons {
			lineItem, ok := priceIDToLineItem[priceID]
			if !ok {
				return ierr.NewError("line item not found").
					WithHint("Please provide a valid price ID").
					WithReportableDetails(map[string]interface{}{
						"price_id": priceID,
					}).
					Mark(ierr.ErrValidation)
			}

			err := couponAssociationService.ApplyCouponToSubscriptionLineItem(ctx, couponIDs, subscriptionID, lineItem.ID)
			if err != nil {
				return ierr.WithError(err).
					WithHint("Failed to apply line item coupons").
					WithReportableDetails(map[string]interface{}{
						"subscription_id": subscriptionID,
						"price_id":        priceID,
						"line_item_id":    lineItem.ID,
						"coupon_ids":      couponIDs,
					}).
					Mark(ierr.ErrInternal)
			}
		}

		s.Logger.Infow("successfully applied line item coupons",
			"subscription_id", subscriptionID,
			"line_item_count", len(lineItemCoupons))
	}

	s.Logger.Infow("successfully applied all coupons to subscription",
		"subscription_id", subscriptionID,
		"subscription_coupon_count", len(subscriptionCoupons),
		"line_item_coupon_count", len(lineItemCoupons))

	return nil
}

// handleSubscriptionAddons processes addons for a subscription
func (s *subscriptionService) handleSubscriptionAddons(
	ctx context.Context,
	subscription *subscription.Subscription,
	addonRequests []dto.AddAddonToSubscriptionRequest,
) error {
	if len(addonRequests) == 0 {
		return nil
	}

	s.Logger.Infow("processing addons for subscription",
		"subscription_id", subscription.ID,
		"addons_count", len(addonRequests))

	// Validate and create subscription addons
	for _, addonReq := range addonRequests {
		// Validate the addon request
		if err := addonReq.Validate(); err != nil {
			return ierr.WithError(err).
				WithHint("Invalid addon request").
				WithReportableDetails(map[string]interface{}{
					"subscription_id": subscription.ID,
					"addon_id":        addonReq.AddonID,
				}).
				Mark(ierr.ErrValidation)
		}

		// Get addon to ensure it's valid and active
		addonService := NewAddonService(s.ServiceParams)
		addonResponse, err := addonService.GetAddon(ctx, addonReq.AddonID)
		if err != nil {
			return ierr.WithError(err).
				WithHint("Addon not found").
				WithReportableDetails(map[string]interface{}{
					"subscription_id": subscription.ID,
					"addon_id":        addonReq.AddonID,
				}).
				Mark(ierr.ErrNotFound)
		}

		if addonResponse.Addon.Status != types.StatusPublished {
			return ierr.NewError("addon is not active").
				WithHint("The addon must be active to add to a subscription").
				WithReportableDetails(map[string]interface{}{
					"subscription_id": subscription.ID,
					"addon_id":        addonReq.AddonID,
					"status":          addonResponse.Addon.Status,
				}).
				Mark(ierr.ErrValidation)
		}

		// Validate and filter prices for the addon using the same pattern as plans
		validPrices, err := s.ValidateAndFilterPricesForSubscription(
			ctx,
			addonReq.AddonID,
			types.PRICE_ENTITY_TYPE_ADDON,
			subscription,
		)
		if err != nil {
			return ierr.WithError(err).
				WithHint("Failed to validate addon prices").
				WithReportableDetails(map[string]interface{}{
					"subscription_id": subscription.ID,
					"addon_id":        addonReq.AddonID,
				}).
				Mark(ierr.ErrValidation)
		}

		s.Logger.Infow("validated addon prices for subscription",
			"subscription_id", subscription.ID,
			"addon_id", addonReq.AddonID,
			"valid_prices_count", len(validPrices))

		// Create subscription addon using the validated prices
		subscriptionAddon, err := s.addAddonToSubscription(ctx, subscription, lo.ToPtr(addonReq))
		if err != nil {
			return ierr.WithError(err).
				WithHint("Failed to add addon to subscription").
				WithReportableDetails(map[string]interface{}{
					"subscription_id": subscription.ID,
					"addon_id":        addonReq.AddonID,
				}).
				Mark(ierr.ErrNotFound)
		}

		s.Logger.Infow("created subscription addon",
			"subscription_id", subscription.ID,
			"addon_id", subscriptionAddon.AddonID,
			"subscription_addon_id", subscriptionAddon.ID,
			"start_date", subscriptionAddon.StartDate,
			"end_date", subscriptionAddon.EndDate,
		)
	}

	return nil
}

// AddAddonToSubscription adds an addon to a subscription
// This is the public facing method for adding an addon to a subscription
func (s *subscriptionService) AddAddonToSubscription(
	ctx context.Context,
	subID string,
	req *dto.AddAddonToSubscriptionRequest,
) (*addonassociation.AddonAssociation, error) {

	sub, lineItems, err := s.SubRepo.GetWithLineItems(ctx, subID)
	if err != nil {
		return nil, err
	}
	sub.LineItems = lineItems

	return s.addAddonToSubscription(ctx, sub, req)
}

// addAddonToSubscription adds an addon to a subscription
func (s *subscriptionService) addAddonToSubscription(
	ctx context.Context,
	sub *subscription.Subscription,
	req *dto.AddAddonToSubscriptionRequest,
) (*addonassociation.AddonAssociation, error) {
	// Validate request
	if err := req.Validate(); err != nil {
		return nil, err
	}

	// Get addon via addon service to reuse validations
	addonService := NewAddonService(s.ServiceParams)
	a, err := addonService.GetAddon(ctx, req.AddonID)
	if err != nil {
		return nil, err
	}

	if a.Addon.Status != types.StatusPublished {
		return nil, ierr.NewError("addon is not published").
			WithHint("Cannot add inactive addon to subscription").
			Mark(ierr.ErrValidation)
	}

	// Check if sub exists and is active
	if sub.SubscriptionStatus != types.SubscriptionStatusActive {
		return nil, ierr.NewError("subscription is not active").
			WithHint("Cannot add addon to inactive subscription").
			Mark(ierr.ErrValidation)
	}

	// Check if addon is already added to subscription only for single instance addons
	if a.Addon.Type == types.AddonTypeOnetime {
		filter := types.NewAddonAssociationFilter()
		filter.AddonIDs = []string{req.AddonID}
		filter.EntityIDs = []string{sub.ID}
		filter.EntityType = lo.ToPtr(types.AddonAssociationEntityTypeSubscription)
		filter.Limit = lo.ToPtr(1)

		existingAddons, err := s.AddonAssociationRepo.List(ctx, filter)
		if err != nil {
			return nil, err
		}

		if len(existingAddons) > 0 {
			return nil, ierr.NewError("addon is already added to subscription").
				WithHint("Cannot add addon to subscription that already has an active instance").
				Mark(ierr.ErrValidation)
		}
	}

	// Validate and filter prices for the addon using the same pattern as plans
	validPrices, err := s.ValidateAndFilterPricesForSubscription(ctx, req.AddonID, types.PRICE_ENTITY_TYPE_ADDON, sub)
	if err != nil {
		return nil, err
	}

	// Create subscription addon
	addonAssociation := req.ToAddonAssociation(
		ctx,
		sub.ID,
		types.AddonAssociationEntityTypeSubscription,
	)

	// Track existing meter IDs
	meterIDMap := make(map[string]bool)
	for _, item := range sub.LineItems {
		if item.MeterID != "" {
			meterIDMap[item.MeterID] = true
		}
	}

	// Check for meter ID conflicts in new addon prices
	for _, price := range validPrices {
		if price.Price.MeterID != "" {
			if meterIDMap[price.Price.MeterID] {
				return nil, ierr.NewError("duplicate meter ID found in addon prices").
					WithHint("Each price must have a unique meter ID across the subscription").
					WithReportableDetails(map[string]interface{}{
						"subscription_id": sub.ID,
						"addon_id":        req.AddonID,
						"meter_id":        price.Price.MeterID,
					}).
					Mark(ierr.ErrValidation)
			}
			meterIDMap[price.Price.MeterID] = true
		}
	}

	// Create line items for the addon using validated prices
	lineItems := make([]*subscription.SubscriptionLineItem, 0, len(validPrices))
	for _, priceResponse := range validPrices {
		lineItem := s.createLineItemFromPrice(ctx, priceResponse, sub, req.AddonID, a.Addon.Name)
		lineItems = append(lineItems, lineItem)
	}

	err = s.DB.WithTx(ctx, func(ctx context.Context) error {
		// Create subscription addon
		err = s.AddonAssociationRepo.Create(ctx, addonAssociation)
		if err != nil {
			return err
		}

		// Create line items for the addon
		for _, lineItem := range lineItems {
			err = s.SubscriptionLineItemRepo.Create(ctx, lineItem)
			if err != nil {
				return err
			}
		}

		return nil
	})

	if err != nil {
		return nil, err
	}

	s.Logger.Infow("added addon to subscription",
		"subscription_id", sub.ID,
		"addon_id", req.AddonID,
		"prices_count", len(validPrices),
		"line_items_count", len(lineItems),
	)

	return addonAssociation, nil
}

// RemoveAddonFromSubscription removes an addon from a subscription
func (s *subscriptionService) RemoveAddonFromSubscription(
	ctx context.Context,
	subscriptionID string,
	addonID string,
	reason string,
) error {
	// Get subscription addon
	filter := types.NewAddonAssociationFilter()
	filter.AddonIDs = []string{addonID}
	filter.EntityIDs = []string{subscriptionID}
	filter.EntityType = lo.ToPtr(types.AddonAssociationEntityTypeSubscription)

	subscriptionAddons, err := s.AddonAssociationRepo.List(ctx, filter)
	if err != nil {
		return err
	}

	var targetAddon *addonassociation.AddonAssociation
	for _, sa := range subscriptionAddons {
		if sa.AddonStatus == types.AddonStatusActive {
			targetAddon = sa
			break
		}
	}

	if targetAddon == nil {
		return ierr.NewError("addon not found on subscription").
			WithHint("Addon is not active on this subscription").
			Mark(ierr.ErrNotFound)
	}

	// Update addon status to cancelled and delete line items in a transaction
	now := time.Now()
	targetAddon.AddonStatus = types.AddonStatusCancelled
	targetAddon.CancellationReason = reason
	targetAddon.CancelledAt = &now
	targetAddon.EndDate = &now

	err = s.DB.WithTx(ctx, func(ctx context.Context) error {
		// Update subscription addon
		err = s.AddonAssociationRepo.Update(ctx, targetAddon)
		if err != nil {
			return err
		}

		// End the corresponding line items for this addon (soft delete approach)
		subscription, err := s.SubRepo.Get(ctx, subscriptionID)
		if err != nil {
			return err
		}

		lineItemsEnded := 0
		for _, lineItem := range subscription.LineItems {
			// Debug logging to understand line item matching
			s.Logger.Infow("checking line item for addon removal",
				"subscription_id", subscriptionID,
				"addon_id", addonID,
				"line_item_id", lineItem.ID,
				"line_item_metadata", lineItem.Metadata)

			// Check metadata for addon_id
			metadataMatch := lineItem.Metadata != nil && lineItem.Metadata["addon_id"] == addonID

			if metadataMatch {
				s.Logger.Infow("found matching line item for addon removal",
					"subscription_id", subscriptionID,
					"addon_id", addonID,
					"line_item_id", lineItem.ID,
					"metadata_match", metadataMatch)

				// End the line item (soft delete approach like Togai)
				lineItem.EndDate = now
				lineItem.Status = types.StatusDeleted

				// Add metadata for audit trail
				if lineItem.Metadata == nil {
					lineItem.Metadata = make(map[string]string)
				}
				lineItem.Metadata["removal_reason"] = reason
				lineItem.Metadata["removed_at"] = now.Format(time.RFC3339)
				lineItem.Metadata["removed_by"] = types.GetUserID(ctx)

				err = s.SubscriptionLineItemRepo.Update(ctx, lineItem)
				if err != nil {
					s.Logger.Errorw("failed to end line item for addon",
						"subscription_id", subscriptionID,
						"addon_id", addonID,
						"line_item_id", lineItem.ID,
						"error", err)
					return err
				}
				lineItemsEnded++
			}
		}

		s.Logger.Infow("ended line items for addon removal",
			"subscription_id", subscriptionID,
			"addon_id", addonID,
			"line_items_ended", lineItemsEnded,
			"removal_reason", reason)

		return nil
	})

	if err != nil {
		return err
	}

	s.Logger.Infow("removed addon from subscription",
		"subscription_id", subscriptionID,
		"addon_id", addonID,
	)

	return nil
}

// createLineItemFromPrice creates a subscription line item from a price for addon additions
func (s *subscriptionService) createLineItemFromPrice(ctx context.Context, priceResponse *dto.PriceResponse, sub *subscription.Subscription, addonID, addonName string) *subscription.SubscriptionLineItem {
	price := priceResponse.Price

	lineItem := &subscription.SubscriptionLineItem{
		ID:             types.GenerateUUIDWithPrefix(types.UUID_PREFIX_SUBSCRIPTION_LINE_ITEM),
		SubscriptionID: sub.ID,
		CustomerID:     sub.CustomerID,
		EntityID:       addonID,
		EntityType:     types.SubscriptionLineItemEntitiyTypeAddon,
		PriceID:        price.ID,
		PriceType:      price.Type,
		Currency:       sub.Currency,
		BillingPeriod:  price.BillingPeriod,
		InvoiceCadence: price.InvoiceCadence,
		TrialPeriod:    0,
		StartDate:      time.Now(),
		EndDate:        time.Time{},
		Metadata: map[string]string{
			"addon_id":        addonID,
			"subscription_id": sub.ID,
			"addon_quantity":  "1",
			"addon_status":    string(types.AddonStatusActive),
		},
		EnvironmentID: sub.EnvironmentID,
		BaseModel:     types.GetDefaultBaseModel(ctx),
	}

	// Set price-related fields
	if price.Type == types.PRICE_TYPE_USAGE && price.MeterID != "" && priceResponse.Meter != nil {
		lineItem.MeterID = price.MeterID
		lineItem.MeterDisplayName = priceResponse.Meter.Name
		lineItem.DisplayName = priceResponse.Meter.Name
		lineItem.Quantity = decimal.Zero
	} else {
		lineItem.DisplayName = addonName
		lineItem.Quantity = decimal.NewFromInt(1)
	}

	return lineItem
}

// ActivateIncompleteSubscription activates a subscription that is in incomplete status
// after the first invoice has been successfully paid
func (s *subscriptionService) ActivateIncompleteSubscription(ctx context.Context, subscriptionID string) error {
	s.Logger.Infow("activating incomplete subscription", "subscription_id", subscriptionID)

	// Get the subscription
	sub, err := s.SubRepo.Get(ctx, subscriptionID)
	if err != nil {
		return ierr.WithError(err).
			WithHint("Failed to get subscription").
			WithReportableDetails(map[string]interface{}{
				"subscription_id": subscriptionID,
			}).
			Mark(ierr.ErrDatabase)
	}

	// Check if subscription is in incomplete status
	if sub.SubscriptionStatus != types.SubscriptionStatusIncomplete {
		// If the subscription is not in incomplete status, do nothing
		return nil
	}

	// Update subscription status to active
	sub.SubscriptionStatus = types.SubscriptionStatusActive

	// Update the subscription in database
	err = s.SubRepo.Update(ctx, sub)
	if err != nil {
		return ierr.WithError(err).
			WithHint("Failed to update subscription status").
			WithReportableDetails(map[string]interface{}{
				"subscription_id": subscriptionID,
			}).
			Mark(ierr.ErrDatabase)
	}

	s.Logger.Infow("successfully activated incomplete subscription",
		"subscription_id", subscriptionID,
		"previous_status", types.SubscriptionStatusIncomplete,
		"new_status", types.SubscriptionStatusActive)

	// Publish webhook event for subscription activation
	s.publishInternalWebhookEvent(ctx, types.WebhookEventSubscriptionActivated, subscriptionID)

	return nil
}<|MERGE_RESOLUTION|>--- conflicted
+++ resolved
@@ -132,24 +132,9 @@
 		return nil, err
 	}
 
-<<<<<<< HEAD
 	// Create price map for line item creation
 	priceMap := make(map[string]*dto.PriceResponse, len(validPrices))
 	for _, p := range validPrices {
-=======
-	if len(pricesResponse.Items) == 0 {
-		return nil, ierr.NewError("no prices found for plan").
-			WithHint("The plan must have at least one price to create a subscription").
-			WithReportableDetails(map[string]interface{}{
-				"plan_id": req.PlanID,
-			}).
-			Mark(ierr.ErrValidation)
-	}
-
-	// Build price map for quick lookup
-	priceMap := make(map[string]*dto.PriceResponse)
-	for _, p := range pricesResponse.Items {
->>>>>>> 59edb4bc
 		priceMap[p.Price.ID] = p
 	}
 
@@ -396,7 +381,6 @@
 		}
 
 		// Create invoice for the subscription (in case it has advance charges)
-<<<<<<< HEAD
 		invoice, err = invoiceService.CreateSubscriptionInvoice(ctx, &dto.CreateSubscriptionInvoiceRequest{
 			SubscriptionID: sub.ID,
 			PeriodStart:    sub.CurrentPeriodStart,
@@ -405,21 +389,6 @@
 		})
 
 		return err
-=======
-		if req.BillingCycle != types.BillingCycleCalendar || req.ProrationMode != types.ProrationModeActive {
-			_, err = invoiceService.CreateSubscriptionInvoice(ctx, &dto.CreateSubscriptionInvoiceRequest{
-				SubscriptionID: sub.ID,
-				PeriodStart:    sub.CurrentPeriodStart,
-				PeriodEnd:      sub.CurrentPeriodEnd,
-				ReferencePoint: types.ReferencePointPeriodStart,
-			})
-			if err != nil {
-				return err
-			}
-		}
-
-		return nil
->>>>>>> 59edb4bc
 	})
 	if err != nil {
 		return nil, err
