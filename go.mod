module github.com/flexprice/flexprice

go 1.23.0

require (
	entgo.io/ent v0.14.1
	github.com/ClickHouse/clickhouse-go/v2 v2.35.0
	github.com/Shopify/sarama v1.38.0
	github.com/ThreeDotsLabs/watermill v1.4.4
	github.com/ThreeDotsLabs/watermill-kafka/v2 v2.2.2
	github.com/aws/aws-lambda-go v1.47.0
	github.com/aws/aws-sdk-go-v2 v1.36.3
	github.com/aws/aws-sdk-go-v2/config v1.28.7
	github.com/aws/aws-sdk-go-v2/feature/dynamodb/attributevalue v1.15.22
	github.com/aws/aws-sdk-go-v2/service/dynamodb v1.38.1
	github.com/aws/aws-sdk-go-v2/service/s3 v1.79.1
	github.com/awslabs/aws-lambda-go-api-proxy v0.16.2
	github.com/cockroachdb/errors v1.11.3
	github.com/getsentry/sentry-go v0.30.0
	github.com/gin-gonic/gin v1.10.0
	github.com/go-playground/validator/v10 v10.22.1
	github.com/golang-jwt/jwt/v4 v4.5.2
	github.com/jmoiron/sqlx v1.4.0
	github.com/joho/godotenv v1.5.1
	github.com/lib/pq v1.10.9
	github.com/nedpals/supabase-go v0.5.0
	github.com/oklog/ulid/v2 v2.1.0
	github.com/patrickmn/go-cache v2.1.0+incompatible
	github.com/samber/lo v1.47.0
	github.com/shopspring/decimal v1.4.0
	github.com/sourcegraph/conc v0.3.0
	github.com/spf13/viper v1.19.0
	github.com/stretchr/testify v1.10.0
	github.com/swaggo/files v1.0.1
	github.com/swaggo/gin-swagger v1.6.0
	github.com/swaggo/swag v1.16.4
	go.temporal.io/sdk v1.32.1
	go.uber.org/fx v1.23.0
	go.uber.org/zap v1.27.0
	golang.org/x/crypto v0.38.0
	golang.org/x/time v0.8.0
)

require (
	github.com/go-viper/mapstructure/v2 v2.2.1 // indirect
	github.com/google/go-querystring v1.1.0 // indirect
)

require (
	ariga.io/atlas v0.19.1-0.20240203083654-5948b60a8e43 // indirect
	github.com/ClickHouse/ch-go v0.66.0 // indirect
	github.com/KyleBanks/depth v1.2.1 // indirect
	github.com/agext/levenshtein v1.2.1 // indirect
	github.com/andybalholm/brotli v1.1.1 // indirect
	github.com/apparentlymart/go-textseg/v13 v13.0.0 // indirect
	github.com/aws/aws-sdk-go-v2/aws/protocol/eventstream v1.6.10 // indirect
	github.com/aws/aws-sdk-go-v2/credentials v1.17.48 // indirect
	github.com/aws/aws-sdk-go-v2/feature/ec2/imds v1.16.22 // indirect
	github.com/aws/aws-sdk-go-v2/internal/configsources v1.3.34 // indirect
	github.com/aws/aws-sdk-go-v2/internal/endpoints/v2 v2.6.34 // indirect
	github.com/aws/aws-sdk-go-v2/internal/ini v1.8.1 // indirect
	github.com/aws/aws-sdk-go-v2/internal/v4a v1.3.34 // indirect
	github.com/aws/aws-sdk-go-v2/service/dynamodbstreams v1.24.10 // indirect
	github.com/aws/aws-sdk-go-v2/service/internal/accept-encoding v1.12.3 // indirect
	github.com/aws/aws-sdk-go-v2/service/internal/checksum v1.7.0 // indirect
	github.com/aws/aws-sdk-go-v2/service/internal/endpoint-discovery v1.10.7 // indirect
	github.com/aws/aws-sdk-go-v2/service/internal/presigned-url v1.12.15 // indirect
	github.com/aws/aws-sdk-go-v2/service/internal/s3shared v1.18.15 // indirect
	github.com/aws/aws-sdk-go-v2/service/sso v1.24.8 // indirect
	github.com/aws/aws-sdk-go-v2/service/ssooidc v1.28.7 // indirect
	github.com/aws/aws-sdk-go-v2/service/sts v1.33.3 // indirect
	github.com/aws/smithy-go v1.22.2 // indirect
	github.com/bytedance/sonic v1.12.4 // indirect
	github.com/bytedance/sonic/loader v0.2.1 // indirect
	github.com/cenkalti/backoff/v3 v3.2.2 // indirect
	github.com/cloudwego/base64x v0.1.4 // indirect
	github.com/cloudwego/iasm v0.2.0 // indirect
	github.com/cockroachdb/logtags v0.0.0-20230118201751-21c54148d20b // indirect
	github.com/cockroachdb/redact v1.1.5 // indirect
	github.com/davecgh/go-spew v1.1.2-0.20180830191138-d8f796af33cc // indirect
	github.com/eapache/go-resiliency v1.3.0 // indirect
	github.com/eapache/go-xerial-snappy v0.0.0-20180814174437-776d5712da21 // indirect
	github.com/eapache/queue v1.1.0 // indirect
	github.com/facebookgo/clock v0.0.0-20150410010913-600d898af40a // indirect
	github.com/fsnotify/fsnotify v1.7.0 // indirect
	github.com/gabriel-vasile/mimetype v1.4.6 // indirect
	github.com/gin-contrib/sse v0.1.0 // indirect
	github.com/go-faster/city v1.0.1 // indirect
	github.com/go-faster/errors v0.7.1 // indirect
	github.com/go-logr/logr v1.4.2 // indirect
	github.com/go-logr/stdr v1.2.2 // indirect
	github.com/go-openapi/inflect v0.19.0 // indirect
	github.com/go-openapi/jsonpointer v0.21.0 // indirect
	github.com/go-openapi/jsonreference v0.21.0 // indirect
	github.com/go-openapi/spec v0.21.0 // indirect
	github.com/go-openapi/swag v0.23.0 // indirect
	github.com/go-playground/locales v0.14.1 // indirect
	github.com/go-playground/universal-translator v0.18.1 // indirect
	github.com/goccy/go-json v0.10.3 // indirect
	github.com/gogo/protobuf v1.3.2 // indirect
	github.com/golang/mock v1.6.0 // indirect
	github.com/golang/snappy v0.0.4 // indirect
	github.com/google/go-cmp v0.7.0 // indirect
	github.com/google/uuid v1.6.0 // indirect
	github.com/grpc-ecosystem/go-grpc-middleware v1.4.0 // indirect
	github.com/grpc-ecosystem/grpc-gateway/v2 v2.22.0 // indirect
	github.com/hashicorp/errwrap v1.1.0 // indirect
	github.com/hashicorp/go-multierror v1.1.1 // indirect
	github.com/hashicorp/go-uuid v1.0.3 // indirect
	github.com/hashicorp/hcl v1.0.0 // indirect
	github.com/hashicorp/hcl/v2 v2.13.0 // indirect
	github.com/jcmturner/aescts/v2 v2.0.0 // indirect
	github.com/jcmturner/dnsutils/v2 v2.0.0 // indirect
	github.com/jcmturner/gofork v1.7.6 // indirect
	github.com/jcmturner/gokrb5/v8 v8.4.3 // indirect
	github.com/jcmturner/rpc/v2 v2.0.3 // indirect
	github.com/jmespath/go-jmespath v0.4.0 // indirect
	github.com/josharian/intern v1.0.0 // indirect
	github.com/json-iterator/go v1.1.12 // indirect
	github.com/klauspost/compress v1.18.0 // indirect
	github.com/klauspost/cpuid/v2 v2.2.9 // indirect
	github.com/kr/pretty v0.3.1 // indirect
	github.com/kr/text v0.2.0 // indirect
	github.com/leodido/go-urn v1.4.0 // indirect
	github.com/lithammer/shortuuid/v3 v3.0.7 // indirect
	github.com/magiconair/properties v1.8.10 // indirect
	github.com/mailru/easyjson v0.7.7 // indirect
	github.com/mattn/go-isatty v0.0.20 // indirect
	github.com/mitchellh/go-wordwrap v1.0.1 // indirect
	github.com/mitchellh/mapstructure v1.5.0 // indirect
	github.com/modern-go/concurrent v0.0.0-20180306012644-bacd9c7ef1dd // indirect
	github.com/modern-go/reflect2 v1.0.2 // indirect
	github.com/nexus-rpc/sdk-go v0.1.0 // indirect
	github.com/oklog/ulid v1.3.1 // indirect
	github.com/paulmach/orb v0.11.1 // indirect
	github.com/pborman/uuid v1.2.1 // indirect
	github.com/pelletier/go-toml/v2 v2.2.3 // indirect
	github.com/pierrec/lz4/v4 v4.1.22 // indirect
	github.com/pkg/errors v0.9.1 // indirect
	github.com/pmezard/go-difflib v1.0.1-0.20181226105442-5d4384ee4fb2 // indirect
	github.com/rcrowley/go-metrics v0.0.0-20201227073835-cf1acfcdf475 // indirect
	github.com/robfig/cron v1.2.0 // indirect
	github.com/rogpeppe/go-internal v1.13.1 // indirect
	github.com/sagikazarmark/locafero v0.4.0 // indirect
	github.com/sagikazarmark/slog-shim v0.1.0 // indirect
	github.com/segmentio/asm v1.2.0 // indirect
	github.com/sony/gobreaker v1.0.0 // indirect
	github.com/spf13/afero v1.11.0 // indirect
	github.com/spf13/cast v1.6.0 // indirect
	github.com/spf13/pflag v1.0.5 // indirect
	github.com/stretchr/objx v0.5.2 // indirect
	github.com/subosito/gotenv v1.6.0 // indirect
	github.com/twitchyliquid64/golang-asm v0.15.1 // indirect
	github.com/ugorji/go/codec v1.2.12 // indirect
	github.com/zclconf/go-cty v1.8.0 // indirect
	go.opentelemetry.io/auto/sdk v1.1.0 // indirect
	go.opentelemetry.io/contrib/instrumentation/github.com/Shopify/sarama/otelsarama v0.31.0 // indirect
	go.opentelemetry.io/otel v1.35.0 // indirect
	go.opentelemetry.io/otel/metric v1.35.0 // indirect
	go.opentelemetry.io/otel/trace v1.35.0 // indirect
<<<<<<< HEAD
	go.temporal.io/api v1.43.0 // indirect
=======
	go.temporal.io/api v1.44.1 // indirect
>>>>>>> 08f7086b
	go.uber.org/dig v1.18.0 // indirect
	go.uber.org/multierr v1.11.0 // indirect
	golang.org/x/arch v0.12.0 // indirect
	golang.org/x/exp v0.0.0-20240112132812-db7319d0e0e3 // indirect
	golang.org/x/mod v0.23.0 // indirect
	golang.org/x/net v0.40.0 // indirect
	golang.org/x/sync v0.14.0 // indirect
	golang.org/x/sys v0.33.0 // indirect
	golang.org/x/text v0.25.0 // indirect
	golang.org/x/tools v0.30.0 // indirect
	google.golang.org/genproto/googleapis/api v0.0.0-20240827150818-7e3bb234dfed // indirect
	google.golang.org/genproto/googleapis/rpc v0.0.0-20240827150818-7e3bb234dfed // indirect
	google.golang.org/grpc v1.66.0 // indirect
	google.golang.org/protobuf v1.35.1 // indirect
	gopkg.in/ini.v1 v1.67.0 // indirect
	gopkg.in/yaml.v3 v3.0.1 // indirect
)<|MERGE_RESOLUTION|>--- conflicted
+++ resolved
@@ -158,11 +158,7 @@
 	go.opentelemetry.io/otel v1.35.0 // indirect
 	go.opentelemetry.io/otel/metric v1.35.0 // indirect
 	go.opentelemetry.io/otel/trace v1.35.0 // indirect
-<<<<<<< HEAD
-	go.temporal.io/api v1.43.0 // indirect
-=======
 	go.temporal.io/api v1.44.1 // indirect
->>>>>>> 08f7086b
 	go.uber.org/dig v1.18.0 // indirect
 	go.uber.org/multierr v1.11.0 // indirect
 	golang.org/x/arch v0.12.0 // indirect
